name: main_workflow

on:
  push:
    branches:
      - develop
      - main
  pull_request:

jobs:
  lock_check:
    continue-on-error: False
    runs-on: ${{ matrix.os }}

    strategy:
      matrix:
        os: [ ubuntu-latest, macos-latest, windows-latest ]
        python-version: [ "3.10" ]
        poetry-version: ["1.3.2"]

    timeout-minutes: 10

    steps:
    - uses: actions/checkout@v3
    - uses: actions/setup-python@v4
      with:
        python-version: ${{ matrix.python-version }}
    - name: Install and configure Poetry
      uses: snok/install-poetry@v1
      with:
        version: ${{ matrix.poetry-version }}
        virtualenvs-create: true
        virtualenvs-in-project: false
        virtualenvs-path: ~/my-custom-path
        installer-parallel: true

  copyright_and_dependencies_check:
    continue-on-error: False
    runs-on: ${{ matrix.os }}

    strategy:
      matrix:
        os: [ ubuntu-latest ]
        python-version: [ "3.10" ]

    timeout-minutes: 30

    steps:
      - uses: actions/checkout@v3
        with:
          fetch-depth: 0
      - uses: actions/setup-python@v3
        with:
          python-version: ${{ matrix.python-version }}
      - name: Install dependencies
        run: |
          sudo apt-get update --fix-missing
          sudo apt-get autoremove
          sudo apt-get autoclean
          pip install tomte[tox,cli]==0.2.17
          pip install --upgrade setuptools==60.10.0
      - name: Check copyright headers
        run: tomte check-copyright --author author_name
      - name: License compatibility check
        run: tox -e liccheck
      - name: Check dependencies
        run: tox -e check-dependencies
      - name: Check doc links
        run: tomte check-doc-links
      - name: Check doc IPFS hashes
        run: tox -e check-doc-hashes

  linter_checks:
    continue-on-error: False
    runs-on: ${{ matrix.os }}

    strategy:
      matrix:
        os: [ ubuntu-latest ]
        python-version: [ "3.10.6" ]

    timeout-minutes: 30

    steps:
      - uses: actions/checkout@v3
      - uses: actions/setup-python@v3
        with:
          python-version: ${{ matrix.python-version }}
      - name: Install dependencies
        run: |
          sudo apt-get update --fix-missing
          sudo apt-get autoremove
          sudo apt-get autoclean
          pip install tomte[tox,cli]==0.2.17
          pip install --user --upgrade setuptools

          # install Protobuf compiler
          wget https://github.com/protocolbuffers/protobuf/releases/download/v3.19.4/protoc-3.19.4-linux-x86_64.zip
          unzip protoc-3.19.4-linux-x86_64.zip -d protoc
          sudo mv protoc/bin/protoc /usr/local/bin/protoc

          # install IPFS
          sudo apt-get install -y wget
          wget -O ./go-ipfs.tar.gz https://dist.ipfs.io/go-ipfs/v0.6.0/go-ipfs_v0.6.0_linux-amd64.tar.gz
          tar xvfz go-ipfs.tar.gz
          sudo mv go-ipfs/ipfs /usr/local/bin/ipfs
          ipfs init

          # Install `mdspell` for spelling checks
          sudo npm install -g markdown-spellcheck

      - name: Security checks
        run: tomte check-security
      - name: Check packages
        run: tox -e check-packages
      - name: Check FSM Spec
        run: tox -e check-abciapp-specs
      - name: Check hash
        run: tox -e check-hash
      - name: Code checks
        run: tomte check-code
      - name: Check spelling
        run: tomte check-spelling

  scan:
    name: gitleaks
    runs-on: ubuntu-latest
    steps:
      - uses: actions/checkout@v3
        with:
          fetch-depth: 0
      - uses: actions/setup-go@v3
        with:
          go-version: "1.17.7"
      - run: |
          wget https://github.com/zricethezav/gitleaks/releases/download/v8.10.1/gitleaks_8.10.1_linux_x64.tar.gz && \
          tar -xzf gitleaks_8.10.1_linux_x64.tar.gz && \
          sudo install gitleaks /usr/bin && \
          gitleaks detect --report-format json --report-path leak_report

  unit-test:
    continue-on-error: False
    needs:
      - lock_check
      - copyright_and_dependencies_check
      - linter_checks
    runs-on: ${{ matrix.os }}

    strategy:
      matrix:
        os: [ ubuntu-latest, macos-latest, windows-latest ]
        python-version: [ "3.10", "3.11" ]
      max-parallel: 3
      fail-fast: false

    timeout-minutes: 90

    steps:
      - uses: actions/checkout@v3
      - uses: actions/setup-python@v3
        with:
          submodules: recursive
          python-version: ${{ matrix.python-version }}
      - uses: actions/setup-go@v3
        with:
          go-version: "1.17.7"
      - if: matrix.os == 'ubuntu-latest'
        name: Install dependencies (ubuntu-latest)
        timeout-minutes: 20
        continue-on-error: true
        run: |
          sudo apt-get update --fix-missing
          sudo apt-get autoremove
          sudo apt-get autoclean
          pip install tomte[tox]==0.2.17
          pip install --upgrade setuptools==60.10.0

          # install Protobuf compiler
          timeout 300 wget https://github.com/protocolbuffers/protobuf/releases/download/v3.11.4/protoc-3.11.4-linux-x86_64.zip || echo "Protobuf download timeout, continuing..."
          if [ -f protoc-3.11.4-linux-x86_64.zip ]; then
            unzip protoc-3.11.4-linux-x86_64.zip -d protoc
            sudo mv protoc/bin/protoc /usr/local/bin/protoc
          fi

          # install IPFS
          sudo apt-get install -y wget
          timeout 300 wget -O ./go-ipfs.tar.gz https://dist.ipfs.io/go-ipfs/v0.6.0/go-ipfs_v0.6.0_linux-amd64.tar.gz || echo "IPFS download timeout, continuing..."
          if [ -f ./go-ipfs.tar.gz ]; then
            tar xvfz go-ipfs.tar.gz
            sudo mv go-ipfs/ipfs /usr/local/bin/ipfs
            ipfs init || echo "IPFS init failed, continuing..."
          fi

          # install Tendermint
          timeout 300 wget -O tendermint.tar.gz https://github.com/tendermint/tendermint/releases/download/v0.34.19/tendermint_0.34.19_linux_amd64.tar.gz || echo "Tendermint download timeout, continuing..."
          if [ -f tendermint.tar.gz ]; then
            tar -xf tendermint.tar.gz
            sudo mv tendermint /usr/local/bin/tendermint
          fi

          # pull node image needed for the integration tests (optional)
          docker pull node:16.7.0 || echo "Docker pull failed, continuing..."
          docker pull trufflesuite/ganache:beta || echo "Docker pull failed, continuing..."
          docker pull valory/autonolas-registries:latest || echo "Docker pull failed, continuing..."

      - if: matrix.os == 'ubuntu-latest'
        name: Unit tests (ubuntu-latest)
        timeout-minutes: 30
        env:
          ACTIONS_STEP_DEBUG: true
        run: |
          # Create required directories for tests
          mkdir -p data
          mkdir -p packages/valory/skills/liquidity_trader_abci/data
          tox -e py${{ matrix.python-version }}-linux

      - if: matrix.os == 'macos-latest'
        name: Install dependencies (macos-latest)
        timeout-minutes: 20
        continue-on-error: true
        run: |
          pip install tomte[tox]==0.2.17
          brew install gcc
          # brew install protobuf
          # brew install https://raw.githubusercontent.com/Homebrew/homebrew-core/72457f0166d5619a83f508f2345b22d0617b5021/Formula/protobuf.rb
          timeout 300 wget https://github.com/protocolbuffers/protobuf/releases/download/v3.19.4/protoc-3.19.4-osx-x86_64.zip || echo "Protobuf download timeout, continuing..."
          if [ -f protoc-3.19.4-osx-x86_64.zip ]; then
            unzip protoc-3.19.4-osx-x86_64.zip -d protoc
            sudo mv protoc/bin/protoc /usr/local/bin/protoc
          fi
          brew tap yoheimuta/protolint
          brew install protolint

          # install ipfs
          timeout 300 curl -O https://dist.ipfs.io/go-ipfs/v0.6.0/go-ipfs_v0.6.0_darwin-amd64.tar.gz || echo "IPFS download timeout, continuing..."
          if [ -f go-ipfs_v0.6.0_darwin-amd64.tar.gz ]; then
            tar -xvzf go-ipfs_v0.6.0_darwin-amd64.tar.gz
            cd go-ipfs
            sudo ./install.sh
            cd ..
            rm -rf go-ipfs
            ipfs init || echo "IPFS init failed, continuing..."
          fi

      - if: matrix.os == 'macos-latest'
        name: Unit tests macos-latest
        timeout-minutes: 30
        env:
          ACTIONS_STEP_DEBUG: true
        run: |
          # Create required directories for tests
          mkdir -p data
          mkdir -p packages/valory/skills/liquidity_trader_abci/data
          tox -e py${{ matrix.python-version }}-darwin

      - if: matrix.os == 'windows-latest'
        name: Install dependencies (windows-latest)
        timeout-minutes: 20
        continue-on-error: true
        env:
          ACTIONS_ALLOW_UNSECURE_COMMANDS: true
        run: |
          python -m pip install -U pip
          echo "::add-path::C:\Program Files (x86)\Windows Kits\10\bin\10.0.18362.0\x64"
          choco install wget -y
          choco install protoc --version 3.19.4
          choco install mingw -y
          choco install make -y
          # to check make was installed
          make --version
          pip install tomte[tox]==0.2.17
          # wget https://github.com/protocolbuffers/protobuf/releases/download/v3.19.4/protoc-3.19.4-win64.zip
          # unzip protoc-3.19.4-win64.zip -d protoc
          # sudo mv protoc/bin/protoc /usr/local/bin/protoc

          python scripts\update_symlinks_cross_platform.py

          # install ipfs
          curl -m 300 https://dist.ipfs.io/go-ipfs/v0.6.0/go-ipfs_v0.6.0_windows-amd64.zip -o go-ipfs_v0.6.0.zip || echo "IPFS download timeout, continuing..."
          if (Test-Path go-ipfs_v0.6.0.zip) {
            Expand-Archive -Path go-ipfs_v0.6.0.zip -DestinationPath ~\Apps\
            cp ~\Apps\go-ipfs\ipfs.exe C:\Users\runneradmin\go\bin\
            ipfs init || echo "IPFS init failed, continuing..."
          }

      - if: matrix.os == 'windows-latest'
        name: Unit tests windows-latest
        timeout-minutes: 30
        env:
          ACTIONS_STEP_DEBUG: true
        run: |
          # Create required directories for tests
          mkdir data
          mkdir packages\valory\skills\liquidity_trader_abci\data
          tox -e py${{ matrix.python-version }}-win

      - if: matrix.os == 'ubuntu-latest'
        name: Upload coverage to Codecov
        uses: codecov/codecov-action@v1
        with:
          token: ${{ secrets.CODECOV_TOKEN }}
          file: ./coverage.xml
          flags: unittests
          name: codecov-umbrella
          fail_ci_if_error: false

  e2e-tests:
    if: false
    continue-on-error: false
    needs:
      - unit-test
    runs-on: ${{ matrix.os }}
    strategy:
      matrix:
        os: [ ubuntu-latest ]
        python-version: [ "3.10" ]
    timeout-minutes: 30
    steps:
      - uses: actions/checkout@v3
      - uses: actions/setup-python@v3
        with:
          submodules: recursive
          python-version: ${{ matrix.python-version }}
      - if: matrix.os == 'ubuntu-latest'
        name: Install dependencies (ubuntu-latest)
        run: |
          sudo apt-get update --fix-missing
          sudo apt-get autoremove
          sudo apt-get autoclean
          pip install tomte[tox]==0.2.17
          pip install --upgrade setuptools==60.10.0

          # install Protobuf compiler
          wget https://github.com/protocolbuffers/protobuf/releases/download/v3.11.4/protoc-3.11.4-linux-x86_64.zip
          unzip protoc-3.11.4-linux-x86_64.zip -d protoc
          sudo mv protoc/bin/protoc /usr/local/bin/protoc

          # install IPFS
          sudo apt-get install -y wget
          wget -O ./go-ipfs.tar.gz https://dist.ipfs.io/go-ipfs/v0.6.0/go-ipfs_v0.6.0_linux-amd64.tar.gz
          tar xvfz go-ipfs.tar.gz
          sudo mv go-ipfs/ipfs /usr/local/bin/ipfs
          ipfs init

          # install Tendermint
          wget -O tendermint.tar.gz https://github.com/tendermint/tendermint/releases/download/v0.34.19/tendermint_0.34.19_linux_amd64.tar.gz
          tar -xf tendermint.tar.gz
          sudo mv tendermint /usr/local/bin/tendermint

          # pull Docker images needed for the integration tests
          docker pull node:16.7.0
          docker pull valory/hardhat-optimism:latest
          docker pull mockserver/mockserver:latest

      - name: Optimus E2E tests
        run: |
<<<<<<< HEAD
          tox -e e2e-py${{ matrix.python-version }}-linux
=======
          tox -e py${{ matrix.python-version }}-linux -- -m 'e2e'

  protocol-tests:
    continue-on-error: false
    needs:
      - linter_checks
      - copyright_and_dependencies_check
    runs-on: ${{ matrix.os }}
    strategy:
      matrix:
        os: [ ubuntu-latest ]
        python-version: [ "3.10" ]
    timeout-minutes: 60
    steps:
      - uses: actions/checkout@v3
      - uses: actions/setup-python@v3
        with:
          submodules: recursive
          python-version: ${{ matrix.python-version }}
      - name: Install dependencies
        run: |
          sudo apt-get update --fix-missing
          sudo apt-get autoremove
          sudo apt-get autoclean
          pip install tomte[tox]==0.2.17
          pip install --upgrade setuptools==60.10.0

          # install Protobuf compiler
          wget https://github.com/protocolbuffers/protobuf/releases/download/v3.19.4/protoc-3.19.4-linux-x86_64.zip
          unzip protoc-3.19.4-linux-x86_64.zip -d protoc
          sudo mv protoc/bin/protoc /usr/local/bin/protoc

          # install IPFS
          sudo apt-get install -y wget
          wget -O ./go-ipfs.tar.gz https://dist.ipfs.io/go-ipfs/v0.6.0/go-ipfs_v0.6.0_linux-amd64.tar.gz
          tar xvfz go-ipfs.tar.gz
          sudo mv go-ipfs/ipfs /usr/local/bin/ipfs
          ipfs init

          # install Tendermint
          wget -O tendermint.tar.gz https://github.com/tendermint/tendermint/releases/download/v0.34.19/tendermint_0.34.19_linux_amd64.tar.gz
          tar -xf tendermint.tar.gz
          sudo mv tendermint /usr/local/bin/tendermint

          # pull node image needed for the integration tests
          docker pull node:16.7.0
          docker pull trufflesuite/ganache:beta
          docker pull valory/autonolas-registries:latest

      - name: Create required directories for tests
        run: |
          mkdir -p data
          mkdir -p packages/valory/skills/liquidity_trader_abci/data

      - name: Run Uniswap V3 Protocol Tests
        run: |
          tox -e test-protocol-uniswap

      - name: Run Velodrome Protocol Tests
        run: |
          tox -e test-protocol-velodrome

      - name: Run Balancer Protocol Tests
        run: |
          tox -e test-protocol-balancer

      - name: Run Staking Protocol Tests
        run: |
          tox -e test-protocol-staking
>>>>>>> 136f69b5
<|MERGE_RESOLUTION|>--- conflicted
+++ resolved
@@ -354,9 +354,6 @@
 
       - name: Optimus E2E tests
         run: |
-<<<<<<< HEAD
-          tox -e e2e-py${{ matrix.python-version }}-linux
-=======
           tox -e py${{ matrix.python-version }}-linux -- -m 'e2e'
 
   protocol-tests:
@@ -425,5 +422,4 @@
 
       - name: Run Staking Protocol Tests
         run: |
-          tox -e test-protocol-staking
->>>>>>> 136f69b5
+          tox -e test-protocol-staking