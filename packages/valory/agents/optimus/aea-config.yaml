agent_name: optimus
author: valory
version: 0.1.0
license: Apache-2.0
description: An optimism liquidity trader agent.
aea_version: '>=1.19.0, <2.0.0'
fingerprint:
  __init__.py: bafybeigx5mdvnamsqfum5ut7htok2y5vsnu7lrvms5gfvqi7hmv7sfbo3a
fingerprint_ignore_patterns: []
connections:
- valory/abci:0.1.0:bafybeiebm3m3gfgkbdiym6jkl4idbfpjqjjoggmg6pgoc55ijeh7622gaa
- valory/http_client:0.23.0:bafybeid5ffvg76ejjoese7brj5ji3lx66cu7p2ixfwflpo6rgofkypfd7y
- valory/http_server:0.22.0:bafybeic3jpkum7g6qo6x6vdrmvvhj7vqw7ec2op72uc3yfhmnlp5hn3joy
- valory/ipfs:0.1.0:bafybeici34tuoym3evnzfgbnmgbdy5smshh5jx6ew6zfchmm4tmyzvpg34
- valory/ledger:0.19.0:bafybeibiayfscw4badpr545f47hsvc2r5lgfpgzib5q4h4u6kkosdsytby
- valory/p2p_libp2p_client:0.1.0:bafybeic6ayusdwy4dks75njwk32ac7ur7salgllwf4fdc34ue5z2k5iz4q
- eightballer/dcxt:0.1.0:bafybeibqu2i2mcoppkgha74ftejx5l2dlnlmdlornpizg5htvcvr3zawt4
contracts:
- valory/gnosis_safe:0.1.0:bafybeidao75ykdhkm7brclsslx3iinmgnvdiot5npanfbmatcaqrcvlsk4
- valory/gnosis_safe_proxy_factory:0.1.0:bafybeie3h2hpzlrie2yc5r3eypce546am5bxlgvzqgjols34yf6z523o6q
- valory/multisend:0.1.0:bafybeig5byt5urg2d2bsecufxe5ql7f4mezg3mekfleeh32nmuusx66p4y
- valory/service_registry:0.1.0:bafybeiabptpha4hnd7avieeqdzekwq6cx7bfshanrchfcqafq2kpa5bqwu
- valory/balancer_weighted_pool:0.1.0:bafybeiarpidfs4npbuectmuo4srv2o4agfuafvncelbywcgd5y5dtgeyke
- valory/balancer_vault:0.1.0:bafybeiff3ltn6xoh3otuywk2j3yxujdlfzcvri66slnufv5t4hkj5musfa
- valory/uniswap_v3_non_fungible_position_manager:0.1.0:bafybeid7h7sxxoglhhqbcz4g64fwbgj6akwecv4ktolhefcsziqntnnt2e
- valory/uniswap_v3_pool:0.1.0:bafybeiehh6y7qswdnfocoi2ku57w4k2rilambgt2bfp6co7vscghmqpjte
- valory/sturdy_yearn_v3_vault:0.1.0:bafybeid4krjmfca3dert6tackcut2tins24kunzfwxs4gu3zgdhzrkijkm
- eightballer/erc_20:0.1.0:bafybeic3l7dsgtui5apfqcoq2i5q2adorb7s24lf5ksgk545a7ttxswtqu
protocols:
- open_aea/signing:1.0.0:bafybeig2d36zxy65vd7fwhs7scotuktydcarm74aprmrb5nioiymr3yixm
- valory/abci:0.1.0:bafybeiatodhboj6a3p35x4f4b342lzk6ckxpud23awnqbxwjeon3k5y36u
- valory/acn:1.1.0:bafybeic6h55ov5lrzbah6fate54c4u6spopcexxspw3abotbmffabfddeu
- valory/contract_api:1.0.0:bafybeid247uig2ekykdumh7ewhp2cdq7rchaeqjj6e7urx35zfpdl5zrn4
- valory/http:1.0.0:bafybeih4azmfwtamdbkhztkm4xitep3gx6tfdnoz6tvllmaqnhu3klejfa
- valory/ipfs:0.1.0:bafybeifi2nri7sprmkez4rqzwb4lnu6peoy3bax5k6asf6k5ms7kmjpmkq
- valory/ledger_api:1.0.0:bafybeihmqzcbj6t7vxz2aehd5726ofnzsfjs5cwlf42ro4tn6i34cbfrc4
- valory/tendermint:0.1.0:bafybeigydrbfrlmr4f7shbtqx44kvmbg22im27mxdap2e3m5tkti6t445y
skills:
- valory/abstract_abci:0.1.0:bafybeia2egqettv7fd4yryya5ocrxdmpxibvt5ayjg2npvblz73rjpoxla
- valory/abstract_round_abci:0.1.0:bafybeia27qmw6w5ds5fcrpj2475brnz742aampe3sgochloijs2l7jovai
<<<<<<< HEAD
- valory/liquidity_trader_abci:0.1.0:bafybeihpkzgfvvhvo6txqkjktg2kfu2p34v53jtg6neugffsricxo2wydq
- valory/optimus_abci:0.1.0:bafybeigzcbhu2fm4m6phcpfwywhvq5os76nbeoxtx6edbxoj644qrrjj34
=======
- valory/liquidity_trader_abci:0.1.0:bafybeigky5zwfvigqsqhyiilxwig37ldth756lzc23uvfd4oxw7ygt37da
- valory/optimus_abci:0.1.0:bafybeigl3o5wj2bgiuhxp6sp4dteygpa2yajhp7knkqa3ta4cb55pkcxgq
>>>>>>> dd02f7d6
- valory/registration_abci:0.1.0:bafybeifaa6ejpihwxxxswqd5qfy63rixml43d3ljnezilflvdtclspjj6y
- valory/reset_pause_abci:0.1.0:bafybeigebq46oqz2mx2iajupr6p5pgm6z5pvfye5w6zypsseuqtvta7b4a
- valory/termination_abci:0.1.0:bafybeieurwmfernodqyczj5ertsgfbjtjnrlgvte7sli4sajnbopty7inu
- valory/transaction_settlement_abci:0.1.0:bafybeifkftgkyzrxwxjdyqixpp7vk6aqmufikalmwx3kydtlg74tonu47u
- valory/market_data_fetcher_abci:0.1.0:bafybeihp2lg2a6hlvgh7optwwkpmv556xtywwfpbkvipo3zyffxxoo2hae
- valory/strategy_evaluator_abci:0.1.0:bafybeifhneldiqz7qafvzgceeuv4qcuwfwqi3y25mqms5qv6guf2j4j274
- valory/trader_decision_maker_abci:0.1.0:bafybeibapyfstafoqpv5jtm4rnoslae7liqslt7nci4mgjiz5b5j3xjfcu
- valory/ipfs_package_downloader:0.1.0:bafybeicoqvw2cf2lgqqwnevq4ghyhnwq4myp7poz7ipqelhzceefb67dja
- valory/portfolio_tracker_abci:0.1.0:bafybeif6hfogbnmo5advwah47fn347fwxa67gftkaydwqmvhbeubmaqdoa
customs:
- valory/merkl_pools_search:0.1.0:bafybeihg3shkrvx7yzrqenjow23ebcl5xskrzrqkj47er2z47xhhs2z6ma
<<<<<<< HEAD
- valory/max_apr_selection:0.1.0:bafybeiejwa2t3xp2c37uqm3ovtvcmprs3ojfsseyen6xcthe3pmofkwsc4
=======
- valory/max_apr_selection:0.1.0:bafybeig6pg6rxbgn4jp4s7aou4iwlgzwihug52fl256ysubpn3fvwysqpa
>>>>>>> dd02f7d6
- valory/balancer_pools_search:0.1.0:bafybeiewzkxfe5aw5c7yvkv4v5dklkyclsi6bezv53v5y3fplfrbnz7ad4
- valory/uniswap_pools_search:0.1.0:bafybeih3kabtvsfj4lkoapihayas65oviky5adslcawkbox6sejguo7iee
- valory/asset_lending:0.1.0:bafybeibyp5bhvakvk75hvxywrajekoxsra7amvubwrz7dewcn3vml4qwo4
- eightballer/rsi_strategy:0.1.0:bafybeie3vxjkkq6entt4uc5fxfio6ibiu5sq5j6jageru6oar4qd6xjywq
- eightballer/sma_strategy:0.1.0:bafybeianybjti5txl5r6e4hvc67delwcompanklbf3cfiagd5fab2vhejq
default_ledger: ethereum
required_ledgers:
- ethereum
- solana
default_routing: {}
connection_private_key_paths: {}
private_key_paths: {}
logging_config:
  version: 1
  disable_existing_loggers: false
  formatters:
    standard:
      format: '[%(asctime)s] [%(levelname)s] %(message)s'
  handlers:
    logfile:
      class: logging.FileHandler
      formatter: standard
      filename: ${LOG_FILE:str:log.txt}
      level: ${LOG_LEVEL:str:INFO}
    console:
      class: logging.StreamHandler
      formatter: standard
      stream: ext://sys.stdout
  loggers:
    aea:
      handlers:
      - logfile
      - console
      propagate: true
skill_exception_policy: stop_and_exit
dependencies:
  open-aea-ledger-ethereum:
    version: ==1.64.0
default_connection: null
---
public_id: valory/abci:0.1.0
type: connection
config:
  target_skill_id: valory/optimus_abci:0.1.0
  host: ${str:localhost}
  port: ${int:26658}
  use_tendermint: ${bool:false}
---
public_id: valory/ledger:0.19.0
type: connection
config:
  ledger_apis:
    ethereum:
      address: ${str:""}
      chain_id: ${int:1}
      poa_chain: ${bool:false}
      default_gas_price_strategy: ${str:eip1559}
    base:
      address: ${str:https://virtual.base.rpc.tenderly.co/183531fa-ec30-415e-ad79-3f348d3a5dfc}
      chain_id: ${int:8453}
      poa_chain: ${bool:false}
      default_gas_price_strategy: ${str:eip1559}
      gas_price_strategies:
        eip1559:
          default_priority_fee: 500
    optimism:
      address: ${str:https://mainnet.optimism.io/}
      chain_id: ${int:10}
      poa_chain: ${bool:false}
      default_gas_price_strategy: ${str:eip1559}
    mode:
      address: ${str:https://mainnet.mode.io/}
      chain_id: ${int:34443}
      default_gas_price_strategy: ${str:eip1559}
<<<<<<< HEAD
      poa_chain: ${bool:false}
=======
      gas_price_strategies:
        eip1559:
          fee_history_percentile: ${int:50}
          fee_history_blocks: ${int:20}
          min_allowed_tip: ${int:1}
          fallback_estimate:
            maxFeePerGas: ${int:200000000}
            maxPriorityFeePerGas: ${int:30000000}
>>>>>>> dd02f7d6
---
public_id: valory/p2p_libp2p_client:0.1.0
type: connection
config:
  nodes:
  - uri: ${str:acn.staging.autonolas.tech:9005}
    public_key: ${str:02d3a830c9d6ea1ae91936951430dee11f4662f33118b02190693be835359a9d77}
cert_requests:
- identifier: acn
  ledger_id: ethereum
  message_format: '{public_key}'
  not_after: '2023-01-01'
  not_before: '2022-01-01'
  public_key: ${str:02d3a830c9d6ea1ae91936951430dee11f4662f33118b02190693be835359a9d77}
  save_path: .certs/acn_cosmos_11000.txt
---
public_id: valory/ipfs_package_downloader:0.1.0
type: skill
models:
  params:
    args:
      cleanup_freq: ${int:50}
      timeout_limit: ${int:3}
      file_hash_to_id: ${list:[["bafybeic2fpf5ozhkf5jgzmppmfsprqw5ayfx6spgl3owuws464n7mkhpqi",["always_buy"]]]}
      component_yaml_filename: ${str:component.yaml}
      entry_point_key: ${str:entry_point}
      callable_keys: ${list:["run_callable","transform_callable","evaluate_callable"]}
---
public_id: valory/http_server:0.22.0:bafybeicblltx7ha3ulthg7bzfccuqqyjmihhrvfeztlgrlcoxhr7kf6nbq
type: connection
config:
  host: ${str:0.0.0.0}
  port: ${int:8716}
  target_skill_id: valory/optimus_abci:0.1.0
---
public_id: valory/optimus_abci:0.1.0
type: skill
models:
  benchmark_tool:
    args:
      log_dir: ${str:/logs}
  get_balance:
    args:
      api_id: ${str:get_balance}
      headers:
        Content-Type: ${str:application/json}
      method: ${str:POST}
      parameters: ${dict:{}}
      response_key: ${str:result:value}
      response_type: ${str:int}
      error_key: ${str:error:message}
      error_type: ${str:str}
      retries: ${int:5}
      url: ${str:https://api.mainnet-beta.solana.com}
  token_accounts:
    args:
      api_id: ${str:token_accounts}
      headers:
        Content-Type: ${str:application/json}
      method: ${str:POST}
      parameters: ${dict:{}}
      response_key: ${str:result:value}
      response_type: ${str:list}
      error_key: ${str:error:message}
      error_type: ${str:str}
      retries: ${int:5}
      url: ${str:https://api.mainnet-beta.solana.com}
  coingecko:
    args:
      endpoint: ${str:https://api.coingecko.com/api/v3/coins/{token_id}/market_chart?vs_currency=usd&days=1}
      token_price_endpoint: ${str:https://api.coingecko.com/api/v3/simple/token_price/{asset_platform_id}?contract_addresses={token_address}&vs_currencies=usd}
      coin_price_endpoint: ${str:https://api.coingecko.com/api/v3/simple/price?ids={coin_id}&vs_currencies=usd}
      api_key: ${str:null}
      requests_per_minute: ${int:30}
      credits: ${int:10000}
      rate_limited_code: ${int:429}
      historical_price_endpoint: ${str:https://api.coingecko.com/api/v3/coins/{coin_id}/history?date={date}}
      chain_to_platform_id_mapping: ${str:{"optimism":"optimistic-ethereum","base":"base","ethereum":"ethereum","mode":"mode"}}
  tx_settlement_proxy:
    args:
      api_id: ${str:tx_settlement_proxy}
      headers:
        Content-Type: ${str:application/json}
      method: ${str:POST}
      parameters:
        amount: ${int:100000000}
        slippageBps: ${int:5}
        resendAmount: ${int:200}
        timeoutInMs: ${int:120000}
        priorityFee: ${int:5000000}
      response_key: ${str:null}
      response_type: ${str:dict}
      retries: ${int:5}
      url: ${str:http://localhost:3000/tx}
  params:
    args:
      cleanup_history_depth: 1
      cleanup_history_depth_current: null
      drand_public_key: 868f005eb8e6e4ca0a47c8a77ceaa5309a47978a7c71bc5cce96366b5d7a569937c529eeda66c7293784a9402801af31
      genesis_config:
        genesis_time: '2022-09-26T00:00:00.000000000Z'
        chain_id: chain-c4daS1
        consensus_params:
          block:
            max_bytes: '22020096'
            max_gas: '-1'
            time_iota_ms: '1000'
          evidence:
            max_age_num_blocks: '100000'
            max_age_duration: '172800000000000'
            max_bytes: '1048576'
          validator:
            pub_key_types:
            - ed25519
          version: {}
        voting_power: '10'
      keeper_timeout: 30.0
      max_attempts: 10
      max_healthcheck: 120
      multisend_address: ${str:0x0000000000000000000000000000000000000000}
      termination_sleep: ${int:900}
      init_fallback_gas: ${int:0}
      keeper_allowed_retries: 3
      reset_pause_duration: ${int:10}
      on_chain_service_id: ${int:1}
      reset_tendermint_after: ${int:10}
      retry_attempts: 400
      retry_timeout: 3
      request_retry_delay: 1.0
      request_timeout: 10.0
      round_timeout_seconds: 30.0
      proxy_round_timeout_seconds: ${float:1200.0}
      service_id: optimus
      service_registry_address: ${str:null}
      setup:
        all_participants: ${list:["0x0000000000000000000000000000000000000000"]}
        consensus_threshold: ${int:null}
        safe_contract_address: ${str:0xc4ed6F4B3059AD6aa985A9e47C133a45A39db66e}
      share_tm_config_on_startup: ${bool:false}
      sleep_time: 1
      tendermint_check_sleep_delay: 3
      tendermint_com_url: ${str:http://localhost:8080}
      tendermint_max_retries: 5
      tendermint_url: ${str:http://localhost:26657}
      tendermint_p2p_url: ${str:localhost:26656}
      use_termination: ${bool:false}
      tx_timeout: 10.0
      validate_timeout: 1205
      finalize_timeout: 60.0
      history_check_timeout: 1205
      use_slashing: ${bool:false}
      slash_cooldown_hours: ${int:3}
      slash_threshold_amount: ${int:10000000000000000}
      light_slash_unit_amount: ${int:5000000000000000}
      serious_slash_unit_amount: ${int:8000000000000000}
      multisend_batch_size: ${int:50}
      ipfs_address: ${str:https://gateway.autonolas.tech/ipfs/}
      default_chain_id: ${str:base}
      termination_from_block: ${int:34088325}
      allowed_dexs: ${list:["balancerPool", "UniswapV3"]}
      initial_assets: ${str:{"mode":{"0x0000000000000000000000000000000000000000":"ETH","0xd988097fb8612cc24eeC14542bC03424c656005f":"USDC"}}}
      safe_contract_addresses: ${str:{"ethereum":"0x0000000000000000000000000000000000000000","base":"0x0000000000000000000000000000000000000000","optimism":"0x0000000000000000000000000000000000000000","mode":"0x0000000000000000000000000000000000000000"}}
      merkl_fetch_campaigns_args: ${str:{"url":"https://api.merkl.xyz/v3/campaigns","creator":"","live":"false"}}
      allowed_chains: ${list:["optimism","base","mode"]}
      gas_reserve: ${str:{"ethereum":1000,"optimism":1000,"base":1000}}
      round_threshold: ${int:0}
      apr_threshold: ${int:5}
      min_balance_multiplier: ${int:5}
      multisend_contract_addresses: ${str:{"ethereum":"0x998739BFdAAdde7C933B942a68053933098f9EDa","optimism":"0xbE5b0013D2712DC4faF07726041C27ecFdBC35AD","base":"0x998739BFdAAdde7C933B942a68053933098f9EDa","mode":"0x998739BFdAAdde7C933B942a68053933098f9EDa"}}
      lifi_advance_routes_url: ${str:https://li.quest/v1/advanced/routes}
      lifi_fetch_step_transaction_url: ${str:https://li.quest/v1/advanced/stepTransaction}
      lifi_check_status_url: ${str:https://li.quest/v1/status}
      lifi_fetch_tools_url: ${str:https://li.quest/v1/tools}
      slippage_for_swap: ${float:0.09}
      balancer_vault_contract_addresses: ${str:{"optimism":"0xBA12222222228d8Ba445958a75a0704d566BF2C8","base":"0xBA12222222228d8Ba445958a75a0704d566BF2C8","mode":"0xBA12222222228d8Ba445958a75a0704d566BF2C8"}}
      uniswap_position_manager_contract_addresses: ${str:{"optimism":"0xC36442b4a4522E871399CD717aBDD847Ab11FE88","base":"0x03a520b32C04BF3bEEf7BEb72E919cf822Ed34f1"}}
      chain_to_chain_key_mapping: ${str:{"ethereum":"eth","optimism":"opt","base":"bas","mode":"mod"}}
      waiting_period_for_status_check: ${int:10}
      max_num_of_retries: ${int:5}
      reward_claiming_time_period: ${int:28800}
      merkl_distributor_contract_addresses: ${str:{"optimism":"0x3Ef3D8bA38EBe18DB133cEc108f4D14CE00Dd9Ae","base":"0x3Ef3D8bA38EBe18DB133cEc108f4D14CE00Dd9Ae","mode":"0x3Ef3D8bA38EBe18DB133cEc108f4D14CE00Dd9Ae"}}
      intermediate_tokens: ${str:{"ethereum":{"0x0000000000000000000000000000000000000000":{"symbol":"ETH","liquidity_provider":"0xC02aaA39b223FE8D0A0e5C4F27eAD9083C756Cc2"},"0xC02aaA39b223FE8D0A0e5C4F27eAD9083C756Cc2":{"symbol":"WETH","liquidity_provider":"0xF04a5cC80B1E94C69B48f5ee68a08CD2F09A7c3E"},"0xdAC17F958D2ee523a2206206994597C13D831ec7":{"symbol":"USDT","liquidity_provider":"0xcEe284F754E854890e311e3280b767F80797180d"},"0xA0b86991c6218b36c1d19D4a2e9Eb0cE3606eB48":{"symbol":"USDC","liquidity_provider":"0x88e6A0c2dDD26FEEb64F039a2c41296FcB3f5640"},"0x6B175474E89094C44Da98b954EedeAC495271d0F":{"symbol":"DAI","liquidity_provider":"0x517F9dD285e75b599234F7221227339478d0FcC8"},"0xae7ab96520DE3A18E5e111B5EaAb095312D7fE84":{"symbol":"stETH","liquidity_provider":"0x4028DAAC072e492d34a3Afdbef0ba7e35D8b55C4"},"0x7f39C581F595B53c5cb19bD0b3f8dA6c935E2Ca0":{"symbol":"wstETH","liquidity_provider":"0x109830a1AAaD605BbF02a9dFA7B0B92EC2FB7dAa"},"0x2260FAC5E5542a773Aa44fBCfeDf7C193bc2C599":{"symbol":"WBTC","liquidity_provider":"0xCBCdF9626bC03E24f779434178A73a0B4bad62eD"},"0x1f9840a85d5aF5bf1D1762F925BDADdC4201F984":{"symbol":"UNI","liquidity_provider":"0x1d42064Fc4Beb5F8aAF85F4617AE8b3b5B8Bd801"}},"optimism":{"0x0000000000000000000000000000000000000000":{"symbol":"ETH","liquidity_provider":"0x4200000000000000000000000000000000000006"},"0x7F5c764cBc14f9669B88837ca1490cCa17c31607":{"symbol":"USDC.e","liquidity_provider":"0xD1F1baD4c9E6c44DeC1e9bF3B94902205c5Cd6C3"},"0x4200000000000000000000000000000000000006":{"symbol":"WETH","liquidity_provider":"0xBA12222222228d8Ba445958a75a0704d566BF2C8"},"0x94b008aA00579c1307B0EF2c499aD98a8ce58e58":{"symbol":"USDT","liquidity_provider":"0xA73C628eaf6e283E26A7b1f8001CF186aa4c0E8E"},"0xDA10009cBd5D07dd0CeCc66161FC93D7c9000da1":{"symbol":"DAI","liquidity_provider":"0x03aF20bDAaFfB4cC0A521796a223f7D85e2aAc31"},"0x1F32b1c2345538c0c6f582fCB022739c4A194Ebb":{"symbol":"wstETH","liquidity_provider":"0x04F6C85A1B00F6D9B75f91FD23835974Cc07E65c"},"0x68f180fcCe6836688e9084f035309E29Bf0A2095":{"symbol":"WBTC","liquidity_provider":"0x078f358208685046a11C85e8ad32895DED33A249"},"0x76FB31fb4af56892A25e32cFC43De717950c9278":{"symbol":"AAVE","liquidity_provider":"0xf329e36C7bF6E5E86ce2150875a84Ce77f477375"},"0x4200000000000000000000000000000000000042":{"symbol":"OP","liquidity_provider":"0x2A82Ae142b2e62Cb7D10b55E323ACB1Cab663a26"}},"base":{"0x0000000000000000000000000000000000000000":{"symbol":"ETH","liquidity_provider":"0xd0b53D9277642d899DF5C87A3966A349A798F224"},"0x4200000000000000000000000000000000000006":{"symbol":"WETH","liquidity_provider":"0xBA12222222228d8Ba445958a75a0704d566BF2C8"},"0x833589fCD6eDb6E08f4c7C32D4f71b54bdA02913":{"symbol":"USDC","liquidity_provider":"0x0B0A5886664376F59C351ba3f598C8A8B4D0A6f3"},"0xd9aAEc86B65D86f6A7B5B1b0c42FFA531710b6CA":{"symbol":"USDbC","liquidity_provider":"0x0B25c51637c43decd6CC1C1e3da4518D54ddb528"},"0x50c5725949A6F0c72E6C4a641F24049A917DB0Cb":{"symbol":"DAI","liquidity_provider":"0x927860797d07b1C46fbBe7f6f73D45C7E1BFBb27"},"0xc1CBa3fCea344f92D9239c08C0568f6F2F0ee452":{"symbol":"wstETH","liquidity_provider":"0x99CBC45ea5bb7eF3a5BC08FB1B7E56bB2442Ef0D"},"0xB6fe221Fe9EeF5aBa221c348bA20A1Bf5e73624c":{"symbol":"rETH","liquidity_provider":"0x95Fa1ddc9a78273f795e67AbE8f1Cd2Cd39831fF"},"0x532f27101965dd16442E59d40670FaF5eBB142E4":{"symbol":"BRETT","liquidity_provider":"0xBA3F945812a83471d709BCe9C3CA699A19FB46f7"}}}}
      merkl_user_rewards_url: ${str:https://api.merkl.xyz/v3/userRewards}
      tenderly_bundle_simulation_url: ${str:https://api.tenderly.co/api/v1/account/{tenderly_account_slug}/project/{tenderly_project_slug}/simulate-bundle}
      tenderly_access_key: ${str:access_key}
      tenderly_account_slug: ${str:account_slug}
      tenderly_project_slug: ${str:project_slug}
      agent_transition: ${bool:False}
      include_babydegen_strategies: ${bool:False}
      chain_to_chain_id_mapping: ${str:{"optimism":10,"base":8453,"ethereum":1,"mode":34443}}
      staking_token_contract_address: ${str:0x88996bbdE7f982D93214881756840cE2c77C4992}
      staking_activity_checker_contract_address: ${str:0x7Fd1F4b764fA41d19fe3f63C85d12bf64d2bbf68}
      staking_threshold_period: ${int:5}
      store_path: ${str:/data}
      assets_info_filename: ${str:assets.json}
      pool_info_filename: ${str:current_pool.json}
      gas_cost_info_filename: ${str:gas_costs.json}
      min_swap_amount_threshold: ${int:1}
      max_fee_percentage: ${float:0.02}
      max_gas_percentage: ${float:0.25}
      balancer_graphql_endpoints: ${str:{"optimism":"https://api.studio.thegraph.com/query/75376/balancer-optimism-v2/version/latest","base":"https://api.studio.thegraph.com/query/24660/balancer-base-v2/version/latest","mode":"https://api.studio.thegraph.com/query/75376/balancer-mode-v2/version/latest"}}
      target_investment_chains: ${list:["mode"]}
      staking_chain: ${str:""}
<<<<<<< HEAD
      file_hash_to_strategies: ${str:{"bafybeie3vxjkkq6entt4uc5fxfio6ibiu5sq5j6jageru6oar4qd6xjywq":"rsi_strategy","bafybeianybjti5txl5r6e4hvc67delwcompanklbf3cfiagd5fab2vhejq":"sma_strategy","bafybeihg3shkrvx7yzrqenjow23ebcl5xskrzrqkj47er2z47xhhs2z6ma":"merkl_pools_search","bafybeicrsbx5me4bzmnfdhetvnselpiaha5e4gfgdvjx2i6l3twi3f7o74":"max_apr_selection","bafybeiewzkxfe5aw5c7yvkv4v5dklkyclsi6bezv53v5y3fplfrbnz7ad4":"balancer_pools_search","bafybeih3kabtvsfj4lkoapihayas65oviky5adslcawkbox6sejguo7iee":"uniswap_pools_search","bafybeibyp5bhvakvk75hvxywrajekoxsra7amvubwrz7dewcn3vml4qwo4":"asset_lending"}}
      strategies_kwargs: ${list:[["ma_period",2]]}
      trading_strategies_kwargs: ${str:{"merkl_pools_search":{"balancer_graphql_endpoints":{"optimism":"https://api.studio.thegraph.com/query/75376/balancer-optimism-v2/version/latest","base":"https://api.studio.thegraph.com/query/24660/balancer-base-v2/version/latest","mode":"https://api.studio.thegraph.com/query/75376/balancer-mode-v2/version/latest"},"merkl_fetch_campaign_args":{"url":"https://api.merkl.xyz/v3/campaigns","creator":"","live":"false"}},"uniswap_pools_search":{"graphql_endpoints":{"optimism":"https://gateway.thegraph.com/api/575c6d9779719bc1ced85444c98441be/subgraphs/id/7SVwgBfXoWmiK6x1NF1VEo1szkeWLniqWN1oYsX3UMb5","base":"https://gateway.thegraph.com/api/575c6d9779719bc1ced85444c98441be/subgraphs/id/GqzP4Xaehti8KSfQmv3ZctFSjnSUYZ4En5NRsiTbvZpz"}},"balancer_pools_search":{"graphql_endpoint":"https://api-v3.balancer.fi/"},"asset_lending":{"endpoint":"https://us-central1-stu-dashboard-a0ba2.cloudfunctions.net/v2Aggregators","lending_asset":"0x4200000000000000000000000000000000000006"},"rsi_strategy":{"ma_period":2},"sma_strategy":{"ma_period":2}}}
      selected_strategies: ${list:["balancer_pools_search","asset_lending"]}
=======
      file_hash_to_strategies: ${str:{"bafybeibywngxfy5e2crtkvgfvad2ciepg3qk3h54eg3vbjoxwvf2j55wzq":"merkl_pools_search","bafybeig6pg6rxbgn4jp4s7aou4iwlgzwihug52fl256ysubpn3fvwysqpa":"max_apr_selection","bafybeiewzkxfe5aw5c7yvkv4v5dklkyclsi6bezv53v5y3fplfrbnz7ad4":"balancer_pools_search","bafybeihxeuahk6mkg5mmh6xiyot6rnwnenpmcpi3fxk4thloevdbuowo4y":"uniswap_pools_search","bafybeicdlieaqmu43pe64x3hphzg2y6xtwivfjinzp5zjqm6poxwqbd6ui":"asset_lending"}}
      strategies_kwargs: ${str:{"merkl_pools_search":{"balancer_graphql_endpoints":{"optimism":"https://api.studio.thegraph.com/query/75376/balancer-optimism-v2/version/latest","base":"https://api.studio.thegraph.com/query/24660/balancer-base-v2/version/latest","mode":"https://api.studio.thegraph.com/query/75376/balancer-mode-v2/version/latest"},"merkl_fetch_campaign_args":{"url":"https://api.merkl.xyz/v3/campaigns","creator":"","live":"false"}},"uniswap_pools_search":{"graphql_endpoints":{"optimism":"https://gateway.thegraph.com/api/575c6d9779719bc1ced85444c98441be/subgraphs/id/7SVwgBfXoWmiK6x1NF1VEo1szkeWLniqWN1oYsX3UMb5","base":"https://gateway.thegraph.com/api/575c6d9779719bc1ced85444c98441be/subgraphs/id/GqzP4Xaehti8KSfQmv3ZctFSjnSUYZ4En5NRsiTbvZpz"}},"balancer_pools_search":{"graphql_endpoint":"https://api-v3.balancer.fi/"},"asset_lending":{"endpoint":"https://us-central1-stu-dashboard-a0ba2.cloudfunctions.net/v2Aggregators","lending_asset":"0x4200000000000000000000000000000000000006"}}}
      selected_strategies: ${list:["asset_lending","balancer_pools_search"]}
>>>>>>> dd02f7d6
      selected_protocols: ${list:["BALANCER","UNISWAP_V3","STURDY"]}
      selected_hyper_strategy: ${str:max_apr_selection}
      service_endpoint_base: ${str:https://optimus.staging.autonolas.tech/}
      token_symbol_whitelist: ${list:["coingecko_id=weth&address=7vfCXTUXx5WJV5JADk17DUJ4ksgau7utNKj4b963voxs"]}
      tracked_tokens: ${list:["7vfCXTUXx5WJV5JADk17DUJ4ksgau7utNKj4b963voxs"]}
      use_proxy_server: ${bool:false}
      expected_swap_tx_cost: ${int:20000000}
      ipfs_fetch_retries: ${int:5}
      squad_vault: ${str:GFWUcLp1equf4QtrRMj5RZasm8yshs4MZa2pR5Ghz54u}
      agent_balance_threshold: ${int:0}
      multisig_balance_threshold: ${int:0}
      refill_action_timeout: ${int:10}
      rpc_polling_interval: ${int:5}
      epsilon: ${float:0.1}
      sharpe_threshold: ${float:-10.1}
      ledger_ids: ${list:["mode"]}
      exchange_ids:
        optimism: []
        ethereum: []
        base:
        - balancer
        mode:
        - balancer
      trade_size_in_base_token: ${float:0.0001}
      max_pools: ${int:2}
---
public_id: valory/http_client:0.23.0
type: connection
config:
  host: ${str:127.0.0.1}
  port: ${int:8000}
  timeout: ${int:1200}
---
public_id: eightballer/dcxt:0.1.0
type: connection
config:
  target_skill_id: eightballer/chained_dex_app:0.1.0
  exchanges:
  - name: ${str:balancer}
    key_path: ${str:ethereum_private_key.txt}
    ledger_id: ${str:mode}
    rpc_url: ${str:https://virtual.mode.rpc.tenderly.co/1d9f3c8a-65a5-4e54-9471-deae0b2007ab}
    etherscan_api_key: ${str:YOUR_ETHERSCAN_API_KEY}<|MERGE_RESOLUTION|>--- conflicted
+++ resolved
@@ -38,13 +38,8 @@
 skills:
 - valory/abstract_abci:0.1.0:bafybeia2egqettv7fd4yryya5ocrxdmpxibvt5ayjg2npvblz73rjpoxla
 - valory/abstract_round_abci:0.1.0:bafybeia27qmw6w5ds5fcrpj2475brnz742aampe3sgochloijs2l7jovai
-<<<<<<< HEAD
-- valory/liquidity_trader_abci:0.1.0:bafybeihpkzgfvvhvo6txqkjktg2kfu2p34v53jtg6neugffsricxo2wydq
-- valory/optimus_abci:0.1.0:bafybeigzcbhu2fm4m6phcpfwywhvq5os76nbeoxtx6edbxoj644qrrjj34
-=======
 - valory/liquidity_trader_abci:0.1.0:bafybeigky5zwfvigqsqhyiilxwig37ldth756lzc23uvfd4oxw7ygt37da
 - valory/optimus_abci:0.1.0:bafybeigl3o5wj2bgiuhxp6sp4dteygpa2yajhp7knkqa3ta4cb55pkcxgq
->>>>>>> dd02f7d6
 - valory/registration_abci:0.1.0:bafybeifaa6ejpihwxxxswqd5qfy63rixml43d3ljnezilflvdtclspjj6y
 - valory/reset_pause_abci:0.1.0:bafybeigebq46oqz2mx2iajupr6p5pgm6z5pvfye5w6zypsseuqtvta7b4a
 - valory/termination_abci:0.1.0:bafybeieurwmfernodqyczj5ertsgfbjtjnrlgvte7sli4sajnbopty7inu
@@ -56,20 +51,13 @@
 - valory/portfolio_tracker_abci:0.1.0:bafybeif6hfogbnmo5advwah47fn347fwxa67gftkaydwqmvhbeubmaqdoa
 customs:
 - valory/merkl_pools_search:0.1.0:bafybeihg3shkrvx7yzrqenjow23ebcl5xskrzrqkj47er2z47xhhs2z6ma
-<<<<<<< HEAD
-- valory/max_apr_selection:0.1.0:bafybeiejwa2t3xp2c37uqm3ovtvcmprs3ojfsseyen6xcthe3pmofkwsc4
-=======
 - valory/max_apr_selection:0.1.0:bafybeig6pg6rxbgn4jp4s7aou4iwlgzwihug52fl256ysubpn3fvwysqpa
->>>>>>> dd02f7d6
 - valory/balancer_pools_search:0.1.0:bafybeiewzkxfe5aw5c7yvkv4v5dklkyclsi6bezv53v5y3fplfrbnz7ad4
-- valory/uniswap_pools_search:0.1.0:bafybeih3kabtvsfj4lkoapihayas65oviky5adslcawkbox6sejguo7iee
-- valory/asset_lending:0.1.0:bafybeibyp5bhvakvk75hvxywrajekoxsra7amvubwrz7dewcn3vml4qwo4
-- eightballer/rsi_strategy:0.1.0:bafybeie3vxjkkq6entt4uc5fxfio6ibiu5sq5j6jageru6oar4qd6xjywq
-- eightballer/sma_strategy:0.1.0:bafybeianybjti5txl5r6e4hvc67delwcompanklbf3cfiagd5fab2vhejq
+- valory/uniswap_pools_search:0.1.0:bafybeihxeuahk6mkg5mmh6xiyot6rnwnenpmcpi3fxk4thloevdbuowo4y
+- valory/asset_lending:0.1.0:bafybeicdlieaqmu43pe64x3hphzg2y6xtwivfjinzp5zjqm6poxwqbd6ui
 default_ledger: ethereum
 required_ledgers:
 - ethereum
-- solana
 default_routing: {}
 connection_private_key_paths: {}
 private_key_paths: {}
@@ -114,30 +102,25 @@
 config:
   ledger_apis:
     ethereum:
-      address: ${str:""}
+      address: ${str:https://virtual.mainnet.rpc.tenderly.co/85a9fd10-356e-4526-b1f6-7148366bf227}
       chain_id: ${int:1}
       poa_chain: ${bool:false}
       default_gas_price_strategy: ${str:eip1559}
     base:
-      address: ${str:https://virtual.base.rpc.tenderly.co/183531fa-ec30-415e-ad79-3f348d3a5dfc}
+      address: ${str:https://virtual.base.rpc.tenderly.co/5d9c013b-879b-4f20-a6cc-e95dee0d109f}
       chain_id: ${int:8453}
       poa_chain: ${bool:false}
       default_gas_price_strategy: ${str:eip1559}
-      gas_price_strategies:
-        eip1559:
-          default_priority_fee: 500
     optimism:
       address: ${str:https://mainnet.optimism.io/}
       chain_id: ${int:10}
       poa_chain: ${bool:false}
       default_gas_price_strategy: ${str:eip1559}
     mode:
-      address: ${str:https://mainnet.mode.io/}
+      address: ${str:https://mainnet.mode.network}
       chain_id: ${int:34443}
-      default_gas_price_strategy: ${str:eip1559}
-<<<<<<< HEAD
-      poa_chain: ${bool:false}
-=======
+      poa_chain: ${bool:false}
+      default_gas_price_strategy: ${str:eip1559}
       gas_price_strategies:
         eip1559:
           fee_history_percentile: ${int:50}
@@ -146,7 +129,6 @@
           fallback_estimate:
             maxFeePerGas: ${int:200000000}
             maxPriorityFeePerGas: ${int:30000000}
->>>>>>> dd02f7d6
 ---
 public_id: valory/p2p_libp2p_client:0.1.0
 type: connection
@@ -163,18 +145,6 @@
   public_key: ${str:02d3a830c9d6ea1ae91936951430dee11f4662f33118b02190693be835359a9d77}
   save_path: .certs/acn_cosmos_11000.txt
 ---
-public_id: valory/ipfs_package_downloader:0.1.0
-type: skill
-models:
-  params:
-    args:
-      cleanup_freq: ${int:50}
-      timeout_limit: ${int:3}
-      file_hash_to_id: ${list:[["bafybeic2fpf5ozhkf5jgzmppmfsprqw5ayfx6spgl3owuws464n7mkhpqi",["always_buy"]]]}
-      component_yaml_filename: ${str:component.yaml}
-      entry_point_key: ${str:entry_point}
-      callable_keys: ${list:["run_callable","transform_callable","evaluate_callable"]}
----
 public_id: valory/http_server:0.22.0:bafybeicblltx7ha3ulthg7bzfccuqqyjmihhrvfeztlgrlcoxhr7kf6nbq
 type: connection
 config:
@@ -188,35 +158,8 @@
   benchmark_tool:
     args:
       log_dir: ${str:/logs}
-  get_balance:
-    args:
-      api_id: ${str:get_balance}
-      headers:
-        Content-Type: ${str:application/json}
-      method: ${str:POST}
-      parameters: ${dict:{}}
-      response_key: ${str:result:value}
-      response_type: ${str:int}
-      error_key: ${str:error:message}
-      error_type: ${str:str}
-      retries: ${int:5}
-      url: ${str:https://api.mainnet-beta.solana.com}
-  token_accounts:
-    args:
-      api_id: ${str:token_accounts}
-      headers:
-        Content-Type: ${str:application/json}
-      method: ${str:POST}
-      parameters: ${dict:{}}
-      response_key: ${str:result:value}
-      response_type: ${str:list}
-      error_key: ${str:error:message}
-      error_type: ${str:str}
-      retries: ${int:5}
-      url: ${str:https://api.mainnet-beta.solana.com}
   coingecko:
     args:
-      endpoint: ${str:https://api.coingecko.com/api/v3/coins/{token_id}/market_chart?vs_currency=usd&days=1}
       token_price_endpoint: ${str:https://api.coingecko.com/api/v3/simple/token_price/{asset_platform_id}?contract_addresses={token_address}&vs_currencies=usd}
       coin_price_endpoint: ${str:https://api.coingecko.com/api/v3/simple/price?ids={coin_id}&vs_currencies=usd}
       api_key: ${str:null}
@@ -225,22 +168,6 @@
       rate_limited_code: ${int:429}
       historical_price_endpoint: ${str:https://api.coingecko.com/api/v3/coins/{coin_id}/history?date={date}}
       chain_to_platform_id_mapping: ${str:{"optimism":"optimistic-ethereum","base":"base","ethereum":"ethereum","mode":"mode"}}
-  tx_settlement_proxy:
-    args:
-      api_id: ${str:tx_settlement_proxy}
-      headers:
-        Content-Type: ${str:application/json}
-      method: ${str:POST}
-      parameters:
-        amount: ${int:100000000}
-        slippageBps: ${int:5}
-        resendAmount: ${int:200}
-        timeoutInMs: ${int:120000}
-        priorityFee: ${int:5000000}
-      response_key: ${str:null}
-      response_type: ${str:dict}
-      retries: ${int:5}
-      url: ${str:http://localhost:3000/tx}
   params:
     args:
       cleanup_history_depth: 1
@@ -278,13 +205,12 @@
       request_retry_delay: 1.0
       request_timeout: 10.0
       round_timeout_seconds: 30.0
-      proxy_round_timeout_seconds: ${float:1200.0}
       service_id: optimus
       service_registry_address: ${str:null}
       setup:
         all_participants: ${list:["0x0000000000000000000000000000000000000000"]}
         consensus_threshold: ${int:null}
-        safe_contract_address: ${str:0xc4ed6F4B3059AD6aa985A9e47C133a45A39db66e}
+        safe_contract_address: ${str:0x0000000000000000000000000000000000000000}
       share_tm_config_on_startup: ${bool:false}
       sleep_time: 1
       tendermint_check_sleep_delay: 3
@@ -302,9 +228,6 @@
       slash_threshold_amount: ${int:10000000000000000}
       light_slash_unit_amount: ${int:5000000000000000}
       serious_slash_unit_amount: ${int:8000000000000000}
-      multisend_batch_size: ${int:50}
-      ipfs_address: ${str:https://gateway.autonolas.tech/ipfs/}
-      default_chain_id: ${str:base}
       termination_from_block: ${int:34088325}
       allowed_dexs: ${list:["balancerPool", "UniswapV3"]}
       initial_assets: ${str:{"mode":{"0x0000000000000000000000000000000000000000":"ETH","0xd988097fb8612cc24eeC14542bC03424c656005f":"USDC"}}}
@@ -334,13 +257,11 @@
       tenderly_access_key: ${str:access_key}
       tenderly_account_slug: ${str:account_slug}
       tenderly_project_slug: ${str:project_slug}
-      agent_transition: ${bool:False}
-      include_babydegen_strategies: ${bool:False}
       chain_to_chain_id_mapping: ${str:{"optimism":10,"base":8453,"ethereum":1,"mode":34443}}
       staking_token_contract_address: ${str:0x88996bbdE7f982D93214881756840cE2c77C4992}
       staking_activity_checker_contract_address: ${str:0x7Fd1F4b764fA41d19fe3f63C85d12bf64d2bbf68}
       staking_threshold_period: ${int:5}
-      store_path: ${str:/data}
+      store_path: ${str:/data/}
       assets_info_filename: ${str:assets.json}
       pool_info_filename: ${str:current_pool.json}
       gas_cost_info_filename: ${str:gas_costs.json}
@@ -350,56 +271,10 @@
       balancer_graphql_endpoints: ${str:{"optimism":"https://api.studio.thegraph.com/query/75376/balancer-optimism-v2/version/latest","base":"https://api.studio.thegraph.com/query/24660/balancer-base-v2/version/latest","mode":"https://api.studio.thegraph.com/query/75376/balancer-mode-v2/version/latest"}}
       target_investment_chains: ${list:["mode"]}
       staking_chain: ${str:""}
-<<<<<<< HEAD
-      file_hash_to_strategies: ${str:{"bafybeie3vxjkkq6entt4uc5fxfio6ibiu5sq5j6jageru6oar4qd6xjywq":"rsi_strategy","bafybeianybjti5txl5r6e4hvc67delwcompanklbf3cfiagd5fab2vhejq":"sma_strategy","bafybeihg3shkrvx7yzrqenjow23ebcl5xskrzrqkj47er2z47xhhs2z6ma":"merkl_pools_search","bafybeicrsbx5me4bzmnfdhetvnselpiaha5e4gfgdvjx2i6l3twi3f7o74":"max_apr_selection","bafybeiewzkxfe5aw5c7yvkv4v5dklkyclsi6bezv53v5y3fplfrbnz7ad4":"balancer_pools_search","bafybeih3kabtvsfj4lkoapihayas65oviky5adslcawkbox6sejguo7iee":"uniswap_pools_search","bafybeibyp5bhvakvk75hvxywrajekoxsra7amvubwrz7dewcn3vml4qwo4":"asset_lending"}}
-      strategies_kwargs: ${list:[["ma_period",2]]}
-      trading_strategies_kwargs: ${str:{"merkl_pools_search":{"balancer_graphql_endpoints":{"optimism":"https://api.studio.thegraph.com/query/75376/balancer-optimism-v2/version/latest","base":"https://api.studio.thegraph.com/query/24660/balancer-base-v2/version/latest","mode":"https://api.studio.thegraph.com/query/75376/balancer-mode-v2/version/latest"},"merkl_fetch_campaign_args":{"url":"https://api.merkl.xyz/v3/campaigns","creator":"","live":"false"}},"uniswap_pools_search":{"graphql_endpoints":{"optimism":"https://gateway.thegraph.com/api/575c6d9779719bc1ced85444c98441be/subgraphs/id/7SVwgBfXoWmiK6x1NF1VEo1szkeWLniqWN1oYsX3UMb5","base":"https://gateway.thegraph.com/api/575c6d9779719bc1ced85444c98441be/subgraphs/id/GqzP4Xaehti8KSfQmv3ZctFSjnSUYZ4En5NRsiTbvZpz"}},"balancer_pools_search":{"graphql_endpoint":"https://api-v3.balancer.fi/"},"asset_lending":{"endpoint":"https://us-central1-stu-dashboard-a0ba2.cloudfunctions.net/v2Aggregators","lending_asset":"0x4200000000000000000000000000000000000006"},"rsi_strategy":{"ma_period":2},"sma_strategy":{"ma_period":2}}}
-      selected_strategies: ${list:["balancer_pools_search","asset_lending"]}
-=======
       file_hash_to_strategies: ${str:{"bafybeibywngxfy5e2crtkvgfvad2ciepg3qk3h54eg3vbjoxwvf2j55wzq":"merkl_pools_search","bafybeig6pg6rxbgn4jp4s7aou4iwlgzwihug52fl256ysubpn3fvwysqpa":"max_apr_selection","bafybeiewzkxfe5aw5c7yvkv4v5dklkyclsi6bezv53v5y3fplfrbnz7ad4":"balancer_pools_search","bafybeihxeuahk6mkg5mmh6xiyot6rnwnenpmcpi3fxk4thloevdbuowo4y":"uniswap_pools_search","bafybeicdlieaqmu43pe64x3hphzg2y6xtwivfjinzp5zjqm6poxwqbd6ui":"asset_lending"}}
       strategies_kwargs: ${str:{"merkl_pools_search":{"balancer_graphql_endpoints":{"optimism":"https://api.studio.thegraph.com/query/75376/balancer-optimism-v2/version/latest","base":"https://api.studio.thegraph.com/query/24660/balancer-base-v2/version/latest","mode":"https://api.studio.thegraph.com/query/75376/balancer-mode-v2/version/latest"},"merkl_fetch_campaign_args":{"url":"https://api.merkl.xyz/v3/campaigns","creator":"","live":"false"}},"uniswap_pools_search":{"graphql_endpoints":{"optimism":"https://gateway.thegraph.com/api/575c6d9779719bc1ced85444c98441be/subgraphs/id/7SVwgBfXoWmiK6x1NF1VEo1szkeWLniqWN1oYsX3UMb5","base":"https://gateway.thegraph.com/api/575c6d9779719bc1ced85444c98441be/subgraphs/id/GqzP4Xaehti8KSfQmv3ZctFSjnSUYZ4En5NRsiTbvZpz"}},"balancer_pools_search":{"graphql_endpoint":"https://api-v3.balancer.fi/"},"asset_lending":{"endpoint":"https://us-central1-stu-dashboard-a0ba2.cloudfunctions.net/v2Aggregators","lending_asset":"0x4200000000000000000000000000000000000006"}}}
       selected_strategies: ${list:["asset_lending","balancer_pools_search"]}
->>>>>>> dd02f7d6
       selected_protocols: ${list:["BALANCER","UNISWAP_V3","STURDY"]}
       selected_hyper_strategy: ${str:max_apr_selection}
       service_endpoint_base: ${str:https://optimus.staging.autonolas.tech/}
-      token_symbol_whitelist: ${list:["coingecko_id=weth&address=7vfCXTUXx5WJV5JADk17DUJ4ksgau7utNKj4b963voxs"]}
-      tracked_tokens: ${list:["7vfCXTUXx5WJV5JADk17DUJ4ksgau7utNKj4b963voxs"]}
-      use_proxy_server: ${bool:false}
-      expected_swap_tx_cost: ${int:20000000}
-      ipfs_fetch_retries: ${int:5}
-      squad_vault: ${str:GFWUcLp1equf4QtrRMj5RZasm8yshs4MZa2pR5Ghz54u}
-      agent_balance_threshold: ${int:0}
-      multisig_balance_threshold: ${int:0}
-      refill_action_timeout: ${int:10}
-      rpc_polling_interval: ${int:5}
-      epsilon: ${float:0.1}
-      sharpe_threshold: ${float:-10.1}
-      ledger_ids: ${list:["mode"]}
-      exchange_ids:
-        optimism: []
-        ethereum: []
-        base:
-        - balancer
-        mode:
-        - balancer
-      trade_size_in_base_token: ${float:0.0001}
-      max_pools: ${int:2}
----
-public_id: valory/http_client:0.23.0
-type: connection
-config:
-  host: ${str:127.0.0.1}
-  port: ${int:8000}
-  timeout: ${int:1200}
----
-public_id: eightballer/dcxt:0.1.0
-type: connection
-config:
-  target_skill_id: eightballer/chained_dex_app:0.1.0
-  exchanges:
-  - name: ${str:balancer}
-    key_path: ${str:ethereum_private_key.txt}
-    ledger_id: ${str:mode}
-    rpc_url: ${str:https://virtual.mode.rpc.tenderly.co/1d9f3c8a-65a5-4e54-9471-deae0b2007ab}
-    etherscan_api_key: ${str:YOUR_ETHERSCAN_API_KEY}+      max_pools: ${int:2}