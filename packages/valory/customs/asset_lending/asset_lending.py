--- conflicted
+++ resolved
@@ -17,15 +17,10 @@
     from asyncio import WindowsSelectorEventLoopPolicy
     asyncio.set_event_loop_policy(WindowsSelectorEventLoopPolicy())
 
-<<<<<<< HEAD
-warnings.filterwarnings("ignore")
-logging.basicConfig(level=logging.INFO)
-=======
 from aea.helpers.logging import setup_logger
 
 # Configure _logger
 _logger = setup_logger(__name__)
->>>>>>> 042c5b48
 
 # Constants
 REQUIRED_FIELDS = frozenset(("chains", "apr_threshold", "lending_asset", "current_pool", "coingecko_api_key"))
@@ -54,7 +49,6 @@
         session = aiohttp.ClientSession()
     return session
 
-<<<<<<< HEAD
 @lru_cache(maxsize=128)
 async def get_coin_list():
     url = "https://api.coingecko.com/api/v3/coins/list"
@@ -64,23 +58,8 @@
             if response.status == 200:
                 return await response.json()
     except Exception as e:
-        logging.error(f"Failed to fetch coin list: {e}")
+        _logger.error(f"Failed to fetch coin list: {e}")
     return []
-=======
-def get_coin_list():
-    global _coin_list_cache
-    if _coin_list_cache is None:
-        url = "https://api.coingecko.com/api/v3/coins/list"
-        try:
-            response = requests.get(url)
-            response.raise_for_status()
-            _coin_list_cache = response.json()
-        except requests.RequestException as e:
-            _logger.error(f"Failed to fetch coin list: {e}")
-            _coin_list_cache = []
-    return _coin_list_cache
-
->>>>>>> 042c5b48
 
 @lru_cache(maxsize=128)
 async def fetch_token_id(symbol: str) -> Optional[str]:
@@ -92,13 +71,8 @@
     for coin in coin_list:
         if coin['symbol'].lower() == symbol:
             return coin['id']
-<<<<<<< HEAD
-    
-    logging.error(f"Failed to fetch id for coin with symbol: {symbol}")
-=======
 
     _logger.error(f"Failed to fetch id for coin with symbol: {symbol}")
->>>>>>> 042c5b48
     return None
 
 @lru_cache(maxsize=1)
@@ -144,7 +118,7 @@
                     'rewards_apy': float(data.get('rewardsAPY', 0))
                 })
         except Exception as e:
-            logging.error(f"Error processing historical data entry: {e}")
+            _logger.error(f"Error processing historical data entry: {e}")
             continue
 
     if not records:
@@ -164,32 +138,16 @@
 async def fetch_aggregators() -> List[Dict[str, Any]]:
     session = await get_session()
     try:
-<<<<<<< HEAD
         async with session.get(FETCH_AGGREGATOR_ENDPOINT) as response:
             if response.status == 200:
                 result = await response.json()
                 if isinstance(result, dict) and 'errors' in result:
-                    logging.error(f"REST API Errors: {result['errors']}")
+                    _logger.error(f"REST API Errors: {result['errors']}")
                     return []
                 return result if isinstance(result, list) else []
     except Exception as e:
-        logging.error(f"REST API request failed: {e}")
+        _logger.error(f"REST API request failed: {e}")
         return []
-=======
-        response = requests.get(FETCH_AGGREGATOR_ENDPOINT)
-        response.raise_for_status()
-        result = response.json()
-        if 'errors' in result:
-            _logger.error(f"REST API Errors: {result['errors']}")
-            _aggregators_cache = []
-        else:
-            _aggregators_cache = result
-    except requests.RequestException as e:
-        _logger.error(f"REST API request failed: {e}")
-        _aggregators_cache = []
-    return _aggregators_cache
-
->>>>>>> 042c5b48
 
 async def filter_aggregators(
     chains: List[str], 
@@ -216,14 +174,11 @@
                 aggregator["tvl"] = tvl
                 filtered_aggregators.append(aggregator)
         except (ValueError, TypeError) as e:
-            logging.error(f"Error processing aggregator: {e}")
+            _logger.error(f"Error processing aggregator: {e}")
             continue
 
     if not filtered_aggregators:
-<<<<<<< HEAD
-=======
         _logger.error("No suitable aggregator found.")
->>>>>>> 042c5b48
         return []
 
     if len(filtered_aggregators) <= 5:
@@ -248,10 +203,7 @@
         scored_aggregators.append(aggregator)
 
     if not scored_aggregators:
-<<<<<<< HEAD
-=======
         _logger.error("No suitable aggregator found after scoring.")
->>>>>>> 042c5b48
         return []
 
     scores = np.array([agg["score"] for agg in scored_aggregators])
@@ -265,29 +217,13 @@
     filtered_scored_aggregators.sort(key=lambda x: x["score"], reverse=True)
     return filtered_scored_aggregators[:10]
 
-<<<<<<< HEAD
 async def calculate_il_risk_score_for_lending(
     asset_token_1: str, 
     asset_token_2: str, 
-    cg: CoinGeckoAPI
+    cg: CoinGeckoAPI,
+    time_period: int = 90
 ) -> float:
     if not asset_token_1 or not asset_token_2:
-=======
-    if not filtered_scored_aggregators:
-        _logger.error("No suitable aggregator found after score threshold.")
-        return []
-
-    # Limit to top 10 scored pools if more than 10
-    if len(filtered_scored_aggregators) > 10:
-        return filtered_scored_aggregators[:10]
-    else:
-        return filtered_scored_aggregators
-
-
-def calculate_il_risk_score_for_lending(asset_token_1: str, asset_token_2: str, coingecko_api_key: str, time_period: int = 90) -> float:
-    if not asset_token_1 or not asset_token_2:
-        _logger.error("Tokens are required. Cannot calculate IL risk score without asset tokens")
->>>>>>> 042c5b48
         return float('nan')
 
     to_timestamp = int(datetime.now().timestamp())
@@ -324,7 +260,7 @@
         prices_1_data = np.array([float(x[1]) for x in prices_1['prices']])
         prices_2_data = np.array([float(x[1]) for x in prices_2['prices']])
     except (ValueError, TypeError) as e:
-        logging.error(f"Error processing price data: {e}")
+        _logger.error(f"Error processing price data: {e}")
         return float('nan')
 
     min_length = min(len(prices_1_data), len(prices_2_data))
@@ -334,32 +270,20 @@
     prices_1_data = prices_1_data[:min_length]
     prices_2_data = prices_2_data[:min_length]
 
-<<<<<<< HEAD
     try:
         price_correlation = np.corrcoef(prices_1_data, prices_2_data)[0, 1]
         volatility_multiplier = np.sqrt(np.std(prices_1_data) * np.std(prices_2_data))
 
         P0 = prices_1_data[0] / prices_2_data[0]
         P1 = prices_1_data[-1] / prices_2_data[-1]
-        il_impact = 1 - np.sqrt(P1 / P0) * (2 / (1 + P1 / P0))
-        
-        return float(il_impact * price_correlation * volatility_multiplier)
+        il_impact = 2 * np.sqrt(P1 / P0) / (1 + P1 / P0) - 1
+        il_risk_score = il_impact * abs(price_correlation) * volatility_multiplier
+        
+        return il_risk_score
     except (ValueError, ZeroDivisionError) as e:
-        logging.error(f"Error calculating IL risk score: {e}")
-        return float('nan')
-=======
-    price_correlation = np.corrcoef(prices_1_data, prices_2_data)[0, 1]
-    volatility_1 = np.std(prices_1_data)
-    volatility_2 = np.std(prices_2_data)
-    volatility_multiplier = np.sqrt(volatility_1 * volatility_2)
-
-    P0 = prices_1_data[0] / prices_2_data[0]
-    P1 = prices_1_data[-1] / prices_2_data[-1]
-    il_impact = 2 * np.sqrt(P1 / P0) / (1 + P1 / P0) - 1
-    il_risk_score = il_impact * abs(price_correlation) * volatility_multiplier
-
-    return float(il_risk_score)
->>>>>>> 042c5b48
+        _logger.error(f"Error calculating IL risk score: {e}")
+        return float('nan')
+
 
 async def calculate_il_risk_score_for_silos(
     token0_symbol: str, 
@@ -387,30 +311,15 @@
 
     il_risk_scores = []
     for silo in silos:
-<<<<<<< HEAD
         try:
             token_1_id = await get_token_id(silo.get('collateral', '').lower())
             if token_1_id:
                 il_risk_score = await calculate_il_risk_score_for_lending(token_0_id, token_1_id, cg)
                 if not np.isnan(il_risk_score):
-                    normalized_il_risk_score = max(0, min(il_risk_score, 1))
-                    il_risk_scores.append(normalized_il_risk_score)
+                    il_risk_scores.append(il_risk_score)
         except Exception as e:
-            logging.error(f"Error calculating IL risk score for silo: {e}")
+            _logger.error(f"Error calculating IL risk score for silo: {e}")
             continue
-=======
-        token_1_symbol = silo['collateral'].lower()
-        token_1_id = get_token_id(token_1_symbol)
-
-        if token_1_id:
-            il_risk_score = calculate_il_risk_score_for_lending(token_0_id, token_1_id, coingecko_api_key)
-            il_risk_scores.append(il_risk_score)
-        else:
-            _logger.error(f"Failed to fetch token IDs for silo: {silo['collateral']}")
-
-    if not il_risk_scores:
-        return float('nan')
->>>>>>> 042c5b48
 
     return float('nan') if not il_risk_scores else sum(il_risk_scores) / len(il_risk_scores)
 
@@ -428,7 +337,7 @@
 
         return depth_score, max_position_size
     except (ValueError, TypeError, ZeroDivisionError) as e:
-        logging.error(f"Error analyzing vault liquidity: {e}")
+        _logger.error(f"Error analyzing vault liquidity: {e}")
         return float('nan'), float('nan')
 
 def format_aggregator(aggregator: Dict) -> Dict[str, Any]:
@@ -447,7 +356,7 @@
             "max_position_size": aggregator.get('max_position_size', float('nan'))
         }
     except Exception as e:
-        logging.error(f"Error formatting aggregator: {e}")
+        _logger.error(f"Error formatting aggregator: {e}")
         return {}
 
 async def get_best_opportunities(
@@ -498,7 +407,7 @@
                 
                 return aggregator
             except Exception as e:
-                logging.error(f"Error processing aggregator: {e}")
+                _logger.error(f"Error processing aggregator: {e}")
                 return None
         print(4)
         processed_aggregators = await asyncio.gather(
@@ -510,7 +419,7 @@
             if agg is not None
         ]
     except Exception as e:
-        logging.error(f"Error in get_best_opportunities: {e}")
+        _logger.error(f"Error in get_best_opportunities: {e}")
         return []
 
 async def calculate_metrics(
@@ -540,7 +449,7 @@
             "depth_score": depth_score
         }
     except Exception as e:
-        logging.error(f"Error calculating metrics: {e}")
+        _logger.error(f"Error calculating metrics: {e}")
         return None
 
 async def run(*_args, **kwargs) -> Any:
@@ -550,7 +459,6 @@
             return {"error": f"Required kwargs {missing} were not provided."}
 
         get_metrics = kwargs.get('get_metrics', False)
-        logging.info({get_metrics})
         kwargs = {k: v for k, v in kwargs.items() if k in REQUIRED_FIELDS}
 
         if get_metrics:
@@ -561,5 +469,5 @@
                 return {"error": "No suitable aggregators found"}
             return result
     except Exception as e:
-        logging.error(f"Error in run function: {e}")
+        _logger.error(f"Error in run function: {e}")
         return {"error": f"An unexpected error occurred: {str(e)}"}