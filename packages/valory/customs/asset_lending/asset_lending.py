--- conflicted
+++ resolved
@@ -197,7 +197,6 @@
         "il_risk_score": aggregator['il_risk_score']
     }
 
-<<<<<<< HEAD
 # # New Liquidity Analytics functions  
 
 def analyze_vault_liquidity(vault_data):
@@ -293,9 +292,6 @@
 
 
 def run(*_args, **kwargs) -> Dict[str, Union[bool, str]]:
-=======
-def run(*_args, **kwargs) -> List[Dict[str, Any]]:
->>>>>>> 9c7e5fa7
     """Run the strategy."""
     missing = check_missing_fields(kwargs)
     if missing:
