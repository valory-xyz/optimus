--- conflicted
+++ resolved
@@ -6,11 +6,6 @@
     List,
     Optional
 )
-<<<<<<< HEAD
-import statistics
-from gql import Client, gql
-from gql.transport.requests import RequestsHTTPTransport
-=======
 from pycoingecko import CoinGeckoAPI
 from datetime import datetime, timedelta
 import numpy as np
@@ -19,7 +14,6 @@
 
 # Configure logging
 logging.basicConfig(level=logging.INFO)
->>>>>>> 9c7e5fa7
 
 # Supported pool types and their mappings
 SUPPORTED_POOL_TYPES = {
@@ -327,166 +321,6 @@
     
     filtered_pools = get_filtered_pools(pools, current_pool)
 
-<<<<<<< HEAD
-def get_total_apr(pool) -> float:
-    apr_items = pool.get('dynamicData', {}).get('aprItems', [])
-    filtered_apr_items = [
-        item for item in apr_items
-        if item['type'] not in {"IB_YIELD", "MERKL", "SWAP_FEE", "SWAP_FEE_7D", "SWAP_FEE_30D"}
-    ]
-    return sum(item['apr'] for item in filtered_apr_items)
-
-
-
-# New Liquidity Analytics functions 
-
-def create_graphql_client(api_url='https://api-v3.balancer.fi') -> Client:
-    """
-    Create a GraphQL client for Balancer API
-    
-    :param api_url: GraphQL API endpoint
-    :return: A configured GraphQL client ready for executing queries
-    """
-    transport = RequestsHTTPTransport(url=api_url, verify=True, retries=3)
-    return Client(transport=transport, fetch_schema_from_transport=False)
-
-def create_pool_snapshots_query(pool_id: str, range: str = 'NINETY_DAYS', chain: str = 'MAINNET') -> gql:
-    """
-    Create GraphQL query for fetching pool snapshots
-    
-    :param pool_id: Balancer pool ID
-    :param range: Time range for snapshots
-    :param chain: Blockchain network
-    :return: A GraphQL query object for retrieving pool snapshots
-    """
-    return gql(f'''
-    query GetLiquidityMetrics {{
-      poolGetSnapshots(
-        id: "{pool_id}",
-        range: {range},
-        chain: {chain}
-      ) {{
-        totalLiquidity
-        volume24h
-        timestamp
-      }}
-    }}
-    ''')
-
-def fetch_liquidity_metrics(
-    pool_id: str, 
-    client: Optional[Client] = None, 
-    price_impact: float = 0.01
-) -> Optional[Dict[str, Any]]:
-    """
-    Fetch and analyze liquidity metrics for a specific pool
-    
-    :param pool_id: Balancer pool ID
-    :param client: Optional GraphQL client (will create one if not provided)
-    :param price_impact: Standardized price impact (default 1%)
-    :return: A dictionary containing calculated liquidity metrics, or None if retrieval fails
-             Returned dictionary includes:
-             - 'Average TVL': Total Value Locked average
-             - 'Average Daily Volume': Average 24h trading volume
-             - 'Depth Score': Liquidity depth calculation
-             - 'Liquidity Risk Multiplier': Risk assessment factor
-             - 'Maximum Position Size': Recommended max investment
-             - 'Meets Depth Score Threshold': Boolean indicating liquidity quality
-    """
-    # Use provided client or create a new one
-    if client is None:
-        client = create_graphql_client()
-    
-    try:
-        # Create and execute query
-        query = create_pool_snapshots_query(pool_id)
-        response = client.execute(query)
-        pool_snapshots = response['poolGetSnapshots']
-        
-        # Validate snapshots
-        if not pool_snapshots:
-            raise ValueError("No pool snapshots retrieved")
-        
-        # Calculate average metrics
-        avg_tvl = statistics.mean(float(snapshot['totalLiquidity']) for snapshot in pool_snapshots)
-        avg_volume = statistics.mean(float(snapshot.get('volume24h', 0)) for snapshot in pool_snapshots)
-        
-        # Depth Score Calculation
-        depth_score = (avg_tvl * avg_volume) / (price_impact * 100)
-        
-        # Liquidity Risk Multiplier
-        liquidity_risk_multiplier = max(0, 1 - (1 / depth_score)) if depth_score != 0 else 0
-        
-        # Maximum Position Size
-        max_position_size = 50 * (avg_tvl * liquidity_risk_multiplier) / 100
-        
-        # Prepare results
-        metrics = {
-            'Average TVL': avg_tvl,
-            'Average Daily Volume': avg_volume,
-            'Depth Score': depth_score,
-            'Liquidity Risk Multiplier': liquidity_risk_multiplier,
-            'Maximum Position Size': max_position_size,
-            'Meets Depth Score Threshold': depth_score > 50
-        }
-        
-        return metrics
-    
-    except Exception as e:
-        print(f"An error occurred while analyzing pool metrics: {e}")
-        return None
-
-
-# this function need to call for liquidity analytics
-
-def analyze_pool_liquidity(
-    pool_id: str, 
-    client: Optional[Client] = None, 
-    price_impact: float = 0.01
-) -> Optional[Dict[str, Any]]:
-    """
-    Comprehensive analysis of pool liquidity with risk assessment
-    
-    :param pool_id: Balancer pool ID
-    :param client: Optional GraphQL client
-    :param price_impact: Standardized price impact
-    :return: Detailed analysis metrics dictionary if successful, None otherwise
-             Returns the same dictionary as fetch_liquidity_metrics()
-             When called, also prints a detailed console report of liquidity metrics
-             and risk assessment
-    """
-    # Fetch and calculate metrics
-    metrics = fetch_liquidity_metrics(pool_id, client, price_impact)
-    
-    if metrics is None:
-        print("Could not retrieve pool metrics.")
-        return None
-    
-    # Print detailed report
-    print("Balancer Pool Liquidity Analysis Report")
-    print("-" * 50)
-    for key, value in metrics.items():
-        print(f"{key}: {value}")
-    
-    # Risk Assessment
-    risk_assessment = []
-    if metrics['Depth Score'] > 50:
-        risk_assessment.append("✓ Depth Score meets threshold")
-    else:
-        risk_assessment.append("✗ Depth Score below recommended threshold")
-    
-    if metrics['Liquidity Risk Multiplier'] > 0.5:
-        risk_assessment.append("✓ Low Liquidity Risk")
-    else:
-        risk_assessment.append("⚠ Moderate to High Liquidity Risk")
-    
-    print("\nRisk Assessment:")
-    for assessment in risk_assessment:
-        print(assessment)
-    
-    return metrics
-
-=======
     if not filtered_pools:
         return {"error": "No suitable pools found"}
     
@@ -504,7 +338,6 @@
     formatted_pools = [format_pool_data(pool) for pool in filtered_pools]
 
     return formatted_pools
->>>>>>> 9c7e5fa7
 
 def run(*_args, **kwargs) -> Dict[str, Union[bool, str]]:
     """Run the strategy."""
