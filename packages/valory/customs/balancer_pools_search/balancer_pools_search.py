import warnings
warnings.filterwarnings("ignore")  # Suppress all warnings

import requests
from typing import Dict, Union, Any, List, Optional,Tuple
from pycoingecko import CoinGeckoAPI
from datetime import datetime, timedelta
import numpy as np
from web3 import Web3
import pandas as pd
import pyfolio as pf
import statistics
from gql import gql, Client
from gql.transport.requests import RequestsHTTPTransport
from functools import lru_cache
import logging
import time
import json

logging.basicConfig(level=logging.INFO)
logger = logging.getLogger(__name__)



# Constants and mappings
SUPPORTED_POOL_TYPES = {
    "WEIGHTED": "Weighted",
    "COMPOSABLE_STABLE": "ComposableStable",
    "LIQUIDITY_BOOTSTRAPING": "LiquidityBootstrapping",
    "META_STABLE": "MetaStable",
    "STABLE": "Stable",
    "INVESTMENT": "Investment"
}
REQUIRED_FIELDS = ("chains", "graphql_endpoint", "current_positions", "coingecko_api_key")
BALANCER = "balancerPool"
FEE_RATE_DIVISOR = 1000000
DAYS_IN_YEAR = 365
PERCENT_CONVERSION = 100
TVL_WEIGHT = 0.7
APR_WEIGHT = 0.3
TVL_PERCENTILE = 50
APR_PERCENTILE = 50
SCORE_PERCENTILE = 80
CHAIN_URLS = {
    "mode": "https://1rpc.io/mode",
    "optimism": "https://mainnet.optimism.io",
    "base": "https://1rpc.io/base"
}

EXCLUDED_APR_TYPES = {"IB_YIELD", "MERKL", "SWAP_FEE", "SWAP_FEE_7D", "SWAP_FEE_30D"}

@lru_cache(None)
def fetch_coin_list():
    """Fetches the list of coins from CoinGecko API only once."""
    url = "https://api.coingecko.com/api/v3/coins/list"
    try:
        response = requests.get(url)
        response.raise_for_status()
        return response.json()
    except requests.RequestException as e:
        _logger.error(f"Failed to fetch coin list: {e}")
        return None

def check_missing_fields(kwargs: Dict[str, Any]) -> List[str]:
    return [field for field in REQUIRED_FIELDS if kwargs.get(field) is None]

def remove_irrelevant_fields(kwargs: Dict[str, Any], required_fields: Tuple) -> Dict[str, Any]:
    return {key: value for key, value in kwargs.items() if key in required_fields}

def run_query(query, graphql_endpoint, variables=None) -> Dict[str, Any]:
    headers = {'Content-Type': 'application/json'}
    payload = {'query': query, 'variables': variables or {}}
    response = requests.post(graphql_endpoint, json=payload, headers=headers)
    if response.status_code != 200:
        return {"error": f"GraphQL query failed with status code {response.status_code}"}
    result = response.json()
    if 'errors' in result:
        return {"error": f"GraphQL Errors: {result['errors']}"}
    return result['data']

def get_total_apr(pool) -> float:
    apr_items = pool.get('dynamicData', {}).get('aprItems', [])
    return sum(item['apr'] for item in apr_items if item['type'] not in EXCLUDED_APR_TYPES)

@lru_cache(None)
def create_web3_connection(chain_name: str):
    chain_url = CHAIN_URLS.get(chain_name)
    if not chain_url:
        return None
    web3 = Web3(Web3.HTTPProvider(chain_url))
    return web3 if web3.is_connected() else None

@lru_cache(None)
def fetch_token_name_from_contract(chain_name, token_address):
    ERC20_ABI = [
        {
            "constant": True,
            "inputs": [],
            "name": "name",
            "outputs": [{"name": "", "type": "string"}],
            "payable": False,
            "stateMutability": "view",
            "type": "function",
        }
    ]
    web3 = create_web3_connection(chain_name)
    if not web3:
        return None
    contract = web3.eth.contract(address=Web3.to_checksum_address(token_address), abi=ERC20_ABI)
    try:
        return contract.functions.name().call()
    except:
        return None

def get_balancer_pools(chains, graphql_endpoint) -> Union[Dict[str, Any], List[Dict[str, Any]]]:
    chain_list_str = ', '.join(chain.upper() for chain in chains)
    graphql_query = f"""
    {{
      poolGetPools(where: {{chainIn: [{chain_list_str}]}} first: 100) {{
        id
        address
        chain
        type
        poolTokens {{
          address
          symbol
        }}
        dynamicData {{
          totalLiquidity
          aprItems {{
            type
            apr
          }}
        }}
      }}
    }}
    """
    data = run_query(graphql_query, graphql_endpoint)
    if "error" in data:
        return data
    return data.get("poolGetPools", [])

def get_filtered_pools(pools, current_positions):
    # Filter by type and exclude current positions
    qualifying_pools = []
    for pool in pools:
        mapped_type = SUPPORTED_POOL_TYPES.get(pool.get('type'))
<<<<<<< HEAD
        if mapped_type and pool.get('address') not in current_positions:
=======
        if mapped_type and len(pool.get('poolTokens', [])) == 2 and Web3.to_checksum_address(pool.get('address')) not in current_positions:
>>>>>>> 3d0128d1
            pool['type'] = mapped_type
            pool['apr'] = get_total_apr(pool)
            pool['tvl'] = pool.get('dynamicData', {}).get('totalLiquidity', 0)
            qualifying_pools.append(pool)

    if len(qualifying_pools) <= 5:
        return qualifying_pools

    tvl_list = [float(p.get("tvl", 0)) for p in qualifying_pools]
    apr_list = [float(p.get("apr", 0)) for p in qualifying_pools]

    tvl_threshold = np.percentile(tvl_list, TVL_PERCENTILE)
    apr_threshold = np.percentile(apr_list, APR_PERCENTILE)
    max_tvl = max(tvl_list) if tvl_list else 1
    max_apr = max(apr_list) if apr_list else 1

    # Score and filter
    scored_pools = []
    for p in qualifying_pools:
        tvl = float(p["tvl"])
        apr = float(p["apr"])
        if tvl >= tvl_threshold and apr >= apr_threshold:
            score = TVL_WEIGHT * (tvl / max_tvl) + APR_WEIGHT * (apr / max_apr)
            p["score"] = score
            scored_pools.append(p)

    if not scored_pools:
        return []

    score_threshold = np.percentile([p["score"] for p in scored_pools], SCORE_PERCENTILE)
    filtered_scored_pools = [p for p in scored_pools if p["score"] >= score_threshold]
    filtered_scored_pools.sort(key=lambda x: x["score"], reverse=True)

    return filtered_scored_pools[:10]


def get_token_id_from_symbol_cached(symbol, token_name, coin_list):
    # Try to find a coin matching symbol first.
    candidates = [coin for coin in coin_list if coin['symbol'].lower() == symbol.lower()]
    if not candidates:
        return None

    # If single candidate, return it
    if len(candidates) == 1:
        return candidates[0]['id']

    # If multiple candidates, match by name if possible
    normalized_token_name = token_name.replace(" ", "").lower()
    for coin in candidates:
        coin_name = coin['name'].replace(" ", "").lower()
        if coin_name == normalized_token_name or coin_name == symbol.lower():
            return coin['id']
    return None

def get_token_id_from_symbol(token_address, symbol, coin_list, chain_name):
    token_name = fetch_token_name_from_contract(chain_name, token_address)
    if not token_name:
        matching_coins = [coin for coin in coin_list if coin['symbol'].lower() == symbol.lower()]
        return matching_coins[0]['id'] if len(matching_coins) == 1 else None

    return get_token_id_from_symbol_cached(symbol, token_name, coin_list)

def calculate_il_impact(P0, P1):
    # Impermanent Loss impact calculation
    return 2 * np.sqrt(P1 / P0) / (1 + P1 / P0) - 1

def calculate_il_impact_multi(price_ratios):
    """
    Calculate IL impact for multiple tokens
    price_ratios: List of price ratios for each token pair
    """
    total_il = 0
    n = len(price_ratios)
    
    for i in range(n):
        for j in range(i + 1, n):
            il = calculate_il_impact(price_ratios[i], price_ratios[j])
            total_il += abs(il)
    
    # Normalize by number of pairs
    num_pairs = (n * (n - 1)) / 2
    return total_il / num_pairs if num_pairs > 0 else 0

def calculate_il_risk_score_multi(token_ids, coingecko_api_key: str, time_period: int = 90) -> float:
    cg = CoinGeckoAPI(demo_api_key=coingecko_api_key)
    to_timestamp = int(datetime.now().timestamp())
    from_timestamp = int((datetime.now() - timedelta(days=time_period)).timestamp())
    
    try:
        # Fetch price data for all tokens
        price_data = []
        for token_id in token_ids:
            prices = cg.get_coin_market_chart_range_by_id(
                id=token_id,
                vs_currency='usd',
                from_timestamp=from_timestamp,
                to_timestamp=to_timestamp
            )
            price_data.append(np.array([x[1] for x in prices['prices']]))
        
        # Find minimum length across all price arrays
        min_length = min(len(prices) for prices in price_data)
        price_data = [prices[:min_length] for prices in price_data]
        
        if min_length < 2:
            return float('nan')
        
        # Calculate correlation and volatility metrics
        total_correlation = 0
        total_volatility = 0
        n = len(price_data)
        
        for i in range(n):
            for j in range(i + 1, n):
                correlation = np.corrcoef(price_data[i], price_data[j])[0, 1]
                volatility_i = np.std(price_data[i])
                volatility_j = np.std(price_data[j])
                total_correlation += abs(correlation)
                total_volatility += np.sqrt(volatility_i * volatility_j)
        
        num_pairs = (n * (n - 1)) / 2
        avg_correlation = total_correlation / num_pairs if num_pairs > 0 else 0
        avg_volatility = total_volatility / num_pairs if num_pairs > 0 else 0
        
        # Calculate price ratios for IL impact
        initial_prices = [prices[0] for prices in price_data]
        final_prices = [prices[-1] for prices in price_data]
        price_ratios = [final_price / initial_price for initial_price, final_price in zip(initial_prices, final_prices)]
        
        il_impact = calculate_il_impact_multi(price_ratios)
        
        return float(il_impact * avg_correlation * avg_volatility)
        
    except Exception as e:
        logger.error(f"Error calculating IL risk score: {e}")
        return float('nan')

def create_graphql_client(api_url='https://api-v3.balancer.fi') -> Client:
    transport = RequestsHTTPTransport(url=api_url, verify=True, retries=3)
    return Client(transport=transport, fetch_schema_from_transport=False)

def create_pool_snapshots_query(pool_id: str, chain: str, range: str = 'NINETY_DAYS') -> gql:
    return gql(f'''
    query GetLiquidityMetrics {{
      poolGetSnapshots(
        id: "{pool_id}",
        range: {range},
        chain: {chain}
      ) {{
        totalLiquidity
        volume24h
        timestamp
      }}
    }}
    ''')

def fetch_liquidity_metrics(pool_id: str, chain: str, client: Optional[Client] = None, price_impact: float = 0.01) -> Optional[Dict[str, Any]]:
    if client is None:
        client = create_graphql_client()
    try:
        query = create_pool_snapshots_query(pool_id, chain)
        response = client.execute(query)
        pool_snapshots = response['poolGetSnapshots']
        if not pool_snapshots:
            return None

        avg_tvl = statistics.mean(float(s['totalLiquidity']) for s in pool_snapshots)
        avg_volume = statistics.mean(float(s.get('volume24h', 0)) for s in pool_snapshots)

        depth_score = (np.log1p(avg_tvl) * np.log1p(avg_volume)) / (price_impact * 100) if avg_tvl and avg_volume else 0
        liquidity_risk_multiplier = max(0, 1 - (1 / depth_score)) if depth_score != 0 else 0
        max_position_size = 50 * (avg_tvl * liquidity_risk_multiplier) / 100

        return {
            'Average TVL': avg_tvl,
            'Average Daily Volume': avg_volume,
            'Depth Score': depth_score,
            'Liquidity Risk Multiplier': liquidity_risk_multiplier,
            'Maximum Position Size': max_position_size,
            'Meets Depth Score Threshold': depth_score > 50
        }

    except Exception as e:
        _logger.error(f"An error occurred while analyzing pool metrics: {e}")
        return None

def analyze_pool_liquidity(pool_id: str, chain: str, client: Optional[Client] = None, price_impact: float = 0.01):
    metrics = fetch_liquidity_metrics(pool_id, chain, client, price_impact)
    if metrics is None:
        _logger.error("Could not retrieve depth score and maximum position size.")
        return float('nan'), float('nan')
    return metrics["Depth Score"], metrics["Maximum Position Size"]

def get_balancer_pool_sharpe_ratio(pool_id, chain, timerange='ONE_YEAR'):
    query = """
    {
        poolGetSnapshots(
            chain: %s
            id: "%s"
            range: %s
        ) {
            timestamp
            sharePrice
            fees24h
            totalLiquidity
        }
    }
    """ % (chain, pool_id, timerange)
    try:
        response = requests.post("https://api-v3.balancer.fi/", json={'query': query})
        data = response.json()
        
        # Add error checking for response structure
        if not data or 'data' not in data or 'poolGetSnapshots' not in data['data']:
            logger.error("Invalid response structure from API")
            return None
            
        snapshots = data['data']['poolGetSnapshots']
        if not snapshots:
            return None
        
        # Convert to DataFrame with proper error handling
        df = pd.DataFrame(snapshots)
        
        # Ensure timestamp conversion is safe
        df['timestamp'] = pd.to_datetime(df['timestamp'].astype(float), unit='s', errors='coerce')
        df.set_index('timestamp', inplace=True)
        
        # Convert numeric columns with error handling
        df['sharePrice'] = pd.to_numeric(df['sharePrice'], errors='coerce')
        df['fees24h'] = pd.to_numeric(df['fees24h'], errors='coerce')
        df['totalLiquidity'] = pd.to_numeric(df['totalLiquidity'], errors='coerce')
        
        # Calculate returns with proper error handling
        price_returns = df['sharePrice'].pct_change()
        fee_returns = df.apply(lambda x: float(x['fees24h']) / float(x['totalLiquidity']) 
                             if x['totalLiquidity'] and float(x['totalLiquidity']) != 0 
                             else np.nan, axis=1)
        
        # Combine returns and handle infinities/NaNs
        total_returns = (price_returns + fee_returns).dropna()
        total_returns = total_returns.replace([np.inf, -np.inf], np.nan)
        
        # Check if we have enough valid data
        if len(total_returns) < 2:
            logger.warning("Insufficient valid data points for Sharpe ratio calculation")
            return None
        
        # Calculate Sharpe ratio with annualization
        returns_mean = total_returns.mean() * 365  # Annualize mean
        returns_std = total_returns.std() * np.sqrt(365)  # Annualize volatility
        
        if returns_std == 0:
            logger.warning("Zero standard deviation in returns")
            return None
            
        sharpe_ratio = returns_mean / returns_std
        
        # Validate final result
        if not np.isfinite(sharpe_ratio):
            logger.warning("Non-finite Sharpe ratio calculated")
            return None
            
        return float(sharpe_ratio)
        
    except Exception as e:
        logger.error(f"Error calculating Sharpe ratio: {str(e)}")
        return None

def format_pool_data(pool) -> Dict[str, Any]:
    dex_type = BALANCER
    formatted_data = {
        "dex_type": dex_type,
        "chain": pool['chain'].lower(),
        "apr": pool['apr'] * 100,
        "pool_address": pool['address'],
        "pool_id": pool['id'],
        "pool_type": pool['type'],
        "il_risk_score": pool['il_risk_score'],
        "sharpe_ratio": pool['sharpe_ratio'],
        "depth_score": pool['depth_score'],
        "max_position_size": pool['max_position_size']
    }
    
    # Add dynamic number of tokens
    for i, token in enumerate(pool['poolTokens']):
        formatted_data[f"token{i}"] = token['address']
        formatted_data[f"token{i}_symbol"] = token['symbol']
    
    return formatted_data

def get_opportunities(chains, graphql_endpoint, current_positions, coingecko_api_key, coin_list):
    pools = get_balancer_pools(chains, graphql_endpoint)
    if isinstance(pools, dict) and "error" in pools:
        return pools
    
    filtered_pools = get_filtered_pools(pools, current_positions)
    if not filtered_pools:
        return {"error": "No suitable pools found"}
    
    token_id_cache = {}
    for pool in filtered_pools:
        pool['chain'] = pool['chain'].lower()
        token_ids = []
        
        # Get token IDs for all tokens in the pool
        for token in pool['poolTokens']:
            symbol = token["symbol"].lower()
            if symbol not in token_id_cache:
                token_id = get_token_id_from_symbol(token["address"], symbol, coin_list, pool['chain'])
                if token_id:
                    token_id_cache[symbol] = token_id
            token_ids.append(token_id_cache.get(symbol))
        
        # Calculate metrics if we have all token IDs
        if all(token_ids):
            pool['il_risk_score'] = calculate_il_risk_score_multi(token_ids, coingecko_api_key)
        else:
            pool['il_risk_score'] = float('nan')
        
        pool['sharpe_ratio'] = get_balancer_pool_sharpe_ratio(pool['id'], pool['chain'].upper())
        pool['depth_score'], pool['max_position_size'] = analyze_pool_liquidity(pool['id'], pool['chain'].upper())
    
    return [format_pool_data(pool) for pool in filtered_pools]

def calculate_metrics(position: Dict[str, Any], coingecko_api_key: str, coin_list: List[Any], **kwargs) -> Optional[Dict[str, Any]]:
    # Get all token IDs from the position
    token_ids = []
    i = 0
    while True:
        token_key = f'token{i}'
        symbol_key = f'token{i}_symbol'
        if token_key not in position or symbol_key not in position:
            break
        token_id = get_token_id_from_symbol(position[token_key], position[symbol_key], coin_list, position['chain'])
        if token_id:
            token_ids.append(token_id)
        i += 1
    
    il_risk_score = calculate_il_risk_score_multi(token_ids, coingecko_api_key) if token_ids else float('nan')
    sharpe_ratio = get_balancer_pool_sharpe_ratio(position['pool_id'], position['chain'].upper())
    depth_score, max_position_size = analyze_pool_liquidity(position['pool_id'], position['chain'].upper())
    
    return {
        "il_risk_score": il_risk_score,
        "sharpe_ratio": sharpe_ratio,
        "depth_score": depth_score,
        "max_position_size": max_position_size
    }


def run(*_args, **kwargs) -> Dict[str, Union[bool, str]]:
    missing = check_missing_fields(kwargs)
    if missing:
        return {"error": f"Required kwargs {missing} were not provided."}
    
    required_fields = list(REQUIRED_FIELDS)
    get_metrics = kwargs.get('get_metrics', False)
    if get_metrics:
        required_fields.append('position')

    kwargs = remove_irrelevant_fields(kwargs, required_fields)
    
    coin_list = fetch_coin_list()
    kwargs.update({"coin_list": coin_list})

    if get_metrics:
        return calculate_metrics(**kwargs)
    else:
        result = get_opportunities(**kwargs)
        if not result:
            return {"error": "No suitable aggregators found"}
        return result<|MERGE_RESOLUTION|>--- conflicted
+++ resolved
@@ -145,11 +145,7 @@
     qualifying_pools = []
     for pool in pools:
         mapped_type = SUPPORTED_POOL_TYPES.get(pool.get('type'))
-<<<<<<< HEAD
         if mapped_type and pool.get('address') not in current_positions:
-=======
-        if mapped_type and len(pool.get('poolTokens', [])) == 2 and Web3.to_checksum_address(pool.get('address')) not in current_positions:
->>>>>>> 3d0128d1
             pool['type'] = mapped_type
             pool['apr'] = get_total_apr(pool)
             pool['tvl'] = pool.get('dynamicData', {}).get('totalLiquidity', 0)
