--- conflicted
+++ resolved
@@ -1,31 +1,17 @@
 import warnings
-<<<<<<< HEAD
-=======
-
->>>>>>> 528e0016
+
 warnings.filterwarnings("ignore")  # Suppress all warnings
 
 import requests
 from typing import Dict, Union, Any, List, Optional,Tuple
 from pycoingecko import CoinGeckoAPI
 from datetime import datetime, timedelta
-<<<<<<< HEAD
-=======
-from functools import lru_cache
-from typing import Any, Dict, List, Optional, Union, Tuple
-
->>>>>>> 528e0016
 import numpy as np
 from web3 import Web3
 import pandas as pd
 import pyfolio as pf
-<<<<<<< HEAD
 import statistics
 from gql import gql, Client
-=======
-import requests
-from gql import Client, gql
->>>>>>> 528e0016
 from gql.transport.requests import RequestsHTTPTransport
 from functools import lru_cache
 import logging
@@ -35,11 +21,8 @@
 logging.basicConfig(level=logging.INFO)
 logger = logging.getLogger(__name__)
 
-<<<<<<< HEAD
-
-
-=======
->>>>>>> 528e0016
+
+
 # Constants and mappings
 SUPPORTED_POOL_TYPES = {
     "WEIGHTED": "Weighted",
@@ -66,11 +49,8 @@
 }
 
 EXCLUDED_APR_TYPES = {"IB_YIELD", "MERKL", "SWAP_FEE", "SWAP_FEE_7D", "SWAP_FEE_30D"}
-<<<<<<< HEAD
-=======
 LP = "lp"
 errors = []
->>>>>>> 528e0016
 
 @lru_cache(None)
 def fetch_coin_list():
@@ -81,11 +61,7 @@
         response.raise_for_status()
         return response.json()
     except requests.RequestException as e:
-<<<<<<< HEAD
-        logger.error(f"Failed to fetch coin list: {e}")
-=======
         errors.append((f"Failed to fetch coin list: {e}"))
->>>>>>> 528e0016
         return None
 
 def check_missing_fields(kwargs: Dict[str, Any]) -> List[str]:
@@ -239,27 +215,6 @@
     # Impermanent Loss impact calculation
     return 2 * np.sqrt(P1 / P0) / (1 + P1 / P0) - 1
 
-<<<<<<< HEAD
-def calculate_il_impact_multi(price_ratios):
-    """
-    Calculate IL impact for multiple tokens
-    price_ratios: List of price ratios for each token pair
-    """
-    total_il = 0
-    n = len(price_ratios)
-    
-    for i in range(n):
-        for j in range(i + 1, n):
-            il = calculate_il_impact(price_ratios[i], price_ratios[j])
-            total_il += abs(il)
-    
-    # Normalize by number of pairs
-    num_pairs = (n * (n - 1)) / 2
-    return total_il / num_pairs if num_pairs > 0 else 0
-
-def calculate_il_risk_score_multi(token_ids, coingecko_api_key: str, time_period: int = 90) -> float:
-    cg = CoinGeckoAPI(demo_api_key=coingecko_api_key)
-=======
 
 def calculate_il_risk_score(
     token_0, token_1, coingecko_api_key: str, time_period: int = 90
@@ -269,60 +224,23 @@
         cg = CoinGeckoAPI(api_key=coingecko_api_key)
     else:
         cg = CoinGeckoAPI(demo_api_key=coingecko_api_key)
->>>>>>> 528e0016
     to_timestamp = int(datetime.now().timestamp())
     from_timestamp = int((datetime.now() - timedelta(days=time_period)).timestamp())
     
     try:
-        # Fetch price data for all tokens
-        price_data = []
-        for token_id in token_ids:
-            prices = cg.get_coin_market_chart_range_by_id(
-                id=token_id,
-                vs_currency='usd',
-                from_timestamp=from_timestamp,
-                to_timestamp=to_timestamp
-            )
-            price_data.append(np.array([x[1] for x in prices['prices']]))
-        
-        # Find minimum length across all price arrays
-        min_length = min(len(prices) for prices in price_data)
-        price_data = [prices[:min_length] for prices in price_data]
-        
-        if min_length < 2:
-            return float('nan')
-        
-        # Calculate correlation and volatility metrics
-        total_correlation = 0
-        total_volatility = 0
-        n = len(price_data)
-        
-        for i in range(n):
-            for j in range(i + 1, n):
-                correlation = np.corrcoef(price_data[i], price_data[j])[0, 1]
-                volatility_i = np.std(price_data[i])
-                volatility_j = np.std(price_data[j])
-                total_correlation += abs(correlation)
-                total_volatility += np.sqrt(volatility_i * volatility_j)
-        
-        num_pairs = (n * (n - 1)) / 2
-        avg_correlation = total_correlation / num_pairs if num_pairs > 0 else 0
-        avg_volatility = total_volatility / num_pairs if num_pairs > 0 else 0
-        
-        # Calculate price ratios for IL impact
-        initial_prices = [prices[0] for prices in price_data]
-        final_prices = [prices[-1] for prices in price_data]
-        price_ratios = [final_price / initial_price for initial_price, final_price in zip(initial_prices, final_prices)]
-        
-        il_impact = calculate_il_impact_multi(price_ratios)
-        
-        return float(il_impact * avg_correlation * avg_volatility)
-        
+        prices_1 = cg.get_coin_market_chart_range_by_id(
+            id=token_0,
+            vs_currency="usd",
+            from_timestamp=from_timestamp,
+            to_timestamp=to_timestamp,
+        )
+        prices_2 = cg.get_coin_market_chart_range_by_id(
+            id=token_1,
+            vs_currency="usd",
+            from_timestamp=from_timestamp,
+            to_timestamp=to_timestamp,
+        )
     except Exception as e:
-<<<<<<< HEAD
-        logger.error(f"Error calculating IL risk score: {e}")
-        return float('nan')
-=======
         errors.append(f"Error fetching price data: Incorrect Coingecko API Key")
         return None
     
@@ -344,7 +262,7 @@
     il_impact = calculate_il_impact(P0, P1)
 
     return float(il_impact * abs(price_correlation) * volatility_multiplier)
->>>>>>> 528e0016
+
 
 def create_graphql_client(api_url='https://api-v3.balancer.fi') -> Client:
     transport = RequestsHTTPTransport(url=api_url, verify=True, retries=3)
@@ -391,24 +309,14 @@
             'Meets Depth Score Threshold': depth_score > 50
         }
 
-<<<<<<< HEAD
-    except Exception as e:
-        logger.error(f"An error occurred while analyzing pool metrics: {e}")
-=======
     except Exception:
->>>>>>> 528e0016
         return None
 
 def analyze_pool_liquidity(pool_id: str, chain: str, client: Optional[Client] = None, price_impact: float = 0.01):
     metrics = fetch_liquidity_metrics(pool_id, chain, client, price_impact)
     if metrics is None:
-<<<<<<< HEAD
-        logger.error("Could not retrieve depth score and maximum position size.")
-        return float('nan'), float('nan')
-=======
         errors.append("Could not retrieve depth score and maximum position size.")
         return float("nan"), float("nan")
->>>>>>> 528e0016
     return metrics["Depth Score"], metrics["Maximum Position Size"]
 
 def get_balancer_pool_sharpe_ratio(pool_id, chain, timerange='ONE_YEAR'):
@@ -484,18 +392,13 @@
         return float(sharpe_ratio)
         
     except Exception as e:
-<<<<<<< HEAD
-        logger.error(f"Error calculating Sharpe ratio: {str(e)}")
-=======
         errors.append(f"Error calculating Sharpe ratio: {e}")
->>>>>>> 528e0016
         return None
 
 def format_pool_data(pool) -> Dict[str, Any]:
     dex_type = BALANCER
     formatted_data = {
         "dex_type": dex_type,
-<<<<<<< HEAD
         "chain": pool['chain'].lower(),
         "apr": pool['apr'] * 100,
         "pool_address": pool['address'],
@@ -505,22 +408,6 @@
         "sharpe_ratio": pool['sharpe_ratio'],
         "depth_score": pool['depth_score'],
         "max_position_size": pool['max_position_size']
-=======
-        "chain": pool["chain"].lower(),
-        "apr": pool["apr"] * 100,
-        "pool_address": pool["address"],
-        "pool_id": pool["id"],
-        "pool_type": pool["type"],
-        "token0": pool["poolTokens"][0]["address"],
-        "token1": pool["poolTokens"][1]["address"],
-        "token0_symbol": pool["poolTokens"][0]["symbol"],
-        "token1_symbol": pool["poolTokens"][1]["symbol"],
-        "il_risk_score": pool["il_risk_score"],
-        "sharpe_ratio": pool["sharpe_ratio"],
-        "depth_score": pool["depth_score"],
-        "max_position_size": pool["max_position_size"],
-        "type": pool["type"]
->>>>>>> 528e0016
     }
     
     # Add dynamic number of tokens
@@ -557,7 +444,6 @@
         if all(token_ids):
             pool['il_risk_score'] = calculate_il_risk_score_multi(token_ids, coingecko_api_key)
         else:
-<<<<<<< HEAD
             pool['il_risk_score'] = float('nan')
         
         pool['sharpe_ratio'] = get_balancer_pool_sharpe_ratio(pool['id'], pool['chain'].upper())
@@ -583,53 +469,11 @@
     sharpe_ratio = get_balancer_pool_sharpe_ratio(position['pool_id'], position['chain'].upper())
     depth_score, max_position_size = analyze_pool_liquidity(position['pool_id'], position['chain'].upper())
     
-=======
-            token_1_id = token_id_cache[t1_sym]
-
-        if token_0_id and token_1_id:
-            pool["il_risk_score"] = calculate_il_risk_score(
-                token_0_id, token_1_id, coingecko_api_key
-            )
-        else:
-            pool["il_risk_score"] = None
-
-        pool["sharpe_ratio"] = get_balancer_pool_sharpe_ratio(
-            pool["id"], pool["chain"].upper()
-        )
-        pool["depth_score"], pool["max_position_size"] = analyze_pool_liquidity(
-            pool["id"], pool["chain"].upper()
-        )
-
-        pool["type"] = LP
-    return [format_pool_data(pool) for pool in filtered_pools]
-
-
-def calculate_metrics(
-    position: Dict[str, Any], coingecko_api_key: str, coin_list: List[Any], **kwargs
-) -> Optional[Dict[str, Any]]:
-    token_0_id = get_token_id_from_symbol(
-        position["token0"], position["token0_symbol"], coin_list, position["chain"]
-    )
-    token_1_id = get_token_id_from_symbol(
-        position["token1"], position["token1_symbol"], coin_list, position["chain"]
-    )
-    il_risk_score = (
-        calculate_il_risk_score(token_0_id, token_1_id, coingecko_api_key)
-        if token_0_id and token_1_id
-        else None
-    )
-    sharpe_ratio = get_balancer_pool_sharpe_ratio(
-        position["pool_id"], position["chain"].upper()
-    )
-    depth_score, max_position_size = analyze_pool_liquidity(
-        position["pool_id"], position["chain"].upper()
-    )
->>>>>>> 528e0016
     return {
         "il_risk_score": il_risk_score,
         "sharpe_ratio": sharpe_ratio,
         "depth_score": depth_score,
-        "max_position_size": max_position_size
+        "max_position_size": max_position_size,
     }
 
 def is_pro_api_key(coingecko_api_key: str) -> bool:
@@ -655,14 +499,9 @@
 def run(*_args, **kwargs) -> Dict[str, Union[bool, str, List[str]]]:
     missing = check_missing_fields(kwargs)
     if missing:
-<<<<<<< HEAD
-        return {"error": f"Required kwargs {missing} were not provided."}
-    
-=======
         errors.append(f"Required kwargs {missing} were not provided.")
         return {"error": errors}
 
->>>>>>> 528e0016
     required_fields = list(REQUIRED_FIELDS)
     get_metrics = kwargs.get('get_metrics', False)
     if get_metrics:
