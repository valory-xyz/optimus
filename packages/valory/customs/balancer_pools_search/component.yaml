name: balancer_pools_search
author: valory
version: 0.1.0
type: custom
description: A strategy that returns the highest APR yielding liquidity pool over
  Balancer
license: Apache-2.0
aea_version: '>=1.0.0, <2.0.0'
fingerprint:
  __init__.py: bafybeievwo2yoa6vekod333ttto66vpc27lm6wepspnhwyrqxtjx7djzw4
<<<<<<< HEAD
  balancer_pools_search.py: bafybeihfptgmhcmwp3gtuycli5jied5jmfyj6qhbaykp76s2mmsyrzpzgi
=======
  balancer_pools_search.py: bafybeih3qmzmi4uugzgsbfededtw2h5gbm5elbatda6e2qtaa6t2tyeujy
>>>>>>> 9f36eb6e
fingerprint_ignore_patterns: []
entry_point: balancer_pools_search.py
callable: run
dependencies:
  requests:
    version: <2.31.2,>=2.28.1
<<<<<<< HEAD
  pycoingecko:
    version: ==3.2.0
=======
  web3:
    version: <7.0.0,>=6.0.0
  gql:
    version: ==3.5.0
>>>>>>> 9f36eb6e
<|MERGE_RESOLUTION|>--- conflicted
+++ resolved
@@ -8,23 +8,14 @@
 aea_version: '>=1.0.0, <2.0.0'
 fingerprint:
   __init__.py: bafybeievwo2yoa6vekod333ttto66vpc27lm6wepspnhwyrqxtjx7djzw4
-<<<<<<< HEAD
-  balancer_pools_search.py: bafybeihfptgmhcmwp3gtuycli5jied5jmfyj6qhbaykp76s2mmsyrzpzgi
-=======
   balancer_pools_search.py: bafybeih3qmzmi4uugzgsbfededtw2h5gbm5elbatda6e2qtaa6t2tyeujy
->>>>>>> 9f36eb6e
 fingerprint_ignore_patterns: []
 entry_point: balancer_pools_search.py
 callable: run
 dependencies:
   requests:
     version: <2.31.2,>=2.28.1
-<<<<<<< HEAD
-  pycoingecko:
-    version: ==3.2.0
-=======
   web3:
     version: <7.0.0,>=6.0.0
   gql:
-    version: ==3.5.0
->>>>>>> 9f36eb6e
+    version: ==3.5.0