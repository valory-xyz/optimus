import math
from typing import Any, Dict, List, Union

# Constants
REQUIRED_FIELDS = ("trading_opportunities", "current_positions", "max_pools", "composite_score_threshold")
SHARPE_RATIO_THRESHOLD = 0
DEPTH_SCORE_THRESHOLD = 0
IL_RISK_SCORE_THRESHOLD = 1

# Weights for each metric
SHARPE_RATIO_WEIGHT = 0.4
DEPTH_SCORE_WEIGHT = 0.3
IL_RISK_SCORE_WEIGHT = 0.3
MIN_COMPOSITE_SCORE_RATIO = 0.5

logs = []

def check_missing_fields(kwargs: Dict[str, Any]) -> List[str]:
    """Check for missing fields and return them, if any."""
    missing = []
    for field in REQUIRED_FIELDS:
        if kwargs.get(field, None) is None:
            missing.append(field)
    return missing


def remove_irrelevant_fields(kwargs: Dict[str, Any]) -> Dict[str, Any]:
    """Remove the irrelevant fields from the given kwargs."""
    return {key: value for key, value in kwargs.items() if key in REQUIRED_FIELDS}


def calculate_composite_score(pool, max_values):
    """Calculate the composite score for a given pool."""
    sharpe_ratio = pool.get("sharpe_ratio", math.nan)
    depth_score = pool.get("depth_score", math.nan)
    il_risk_score = pool.get("il_risk_score", math.nan)
    if math.isnan(depth_score) or math.isnan(il_risk_score) or math.isnan(sharpe_ratio):
        return 0

    # Normalize metrics
    normalized_sharpe_ratio = sharpe_ratio / max_values["sharpe_ratio"]
    normalized_depth_score = depth_score / max_values["depth_score"]
    normalized_il_risk_score = (abs(il_risk_score)) / abs(max_values["il_risk_score"])

    # Calculate composite score
    return (
        SHARPE_RATIO_WEIGHT * normalized_sharpe_ratio
        + DEPTH_SCORE_WEIGHT * normalized_depth_score
        + IL_RISK_SCORE_WEIGHT * normalized_il_risk_score
    )


def get_max_values(pools):
    """Get maximum values for normalization."""
    return {
        "sharpe_ratio": max((pool.get("sharpe_ratio", 0) for pool in pools)),
        "depth_score": max((pool.get("depth_score", 0) for pool in pools)),
        "il_risk_score": max((pool.get("il_risk_score", 0) for pool in pools)),
    }


def il_risk_descriptor(il_score):
    """Map the IL risk score to a qualitative descriptor."""
    if il_score < -0.5:
        return "High"
    elif -0.5 <= il_score < -0.2:
        return "Moderate"
    elif -0.2 <= il_score < 0:
        return "Low"
    else:
        return "Minimal"
    
def calculate_relative_percentages(percentages):
    """
    Calculate the relative percentages of a list of percentages.
    This function takes a list of percentages and calculates the relative
    percentage of each element with respect to the running total of the
    percentages encountered so far.
    Args:
        percentages (list of float): A list of percentages.
    Returns:
        list of float: A list of relative percentages.
    """
    total_percentage = sum(percentages)
    dynamic_percentages = []

    if total_percentage == 0:
        logs.append("ERROR: Total percentage cannot be zero.")
        return []

    for percentage in percentages:
        dynamic_percentage = percentage / total_percentage
        dynamic_percentages.append(dynamic_percentage)
        total_percentage -= percentage

    return dynamic_percentages

def apply_risk_thresholds_and_select_optimal_strategy(
    trading_opportunities,
    composite_score_threshold,
    current_positions=None,
    improvement_threshold=0.1,
    max_pools=1,
):
    """Apply risk thresholds and select the optimal strategy based on combined metrics."""
    reasoning = []
    base_description = (
        "The agent evaluates opportunities based on risk-adjusted returns, market liquidity, "
        "and impermanent loss risk. A better overall score might not mean better values in all metrics. "
    )

    # Filter opportunities based on risk thresholds
    filtered_opportunities = []
    for opportunity in trading_opportunities:
        sharpe_ratio = opportunity.get("sharpe_ratio", 0)
        depth_score = opportunity.get("depth_score", 0)
        il_risk_score = opportunity.get("il_risk_score", float("inf"))

        logs.append(f"Evaluating opportunity: {opportunity}")
        if (
            not isinstance(sharpe_ratio, (int, float))
            or not isinstance(depth_score, (int, float))
            or not isinstance(il_risk_score, (int, float))
        ):
            logs.append("WARNING: Invalid values for risk metrics")
            continue

        if sharpe_ratio <= SHARPE_RATIO_THRESHOLD:
            logs.append(f"Opportunity does not meet the SHARPE_RATIO_THRESHOLD")
            continue

        if depth_score <= DEPTH_SCORE_THRESHOLD:
            logs.append(f"Opportunity does not meet the DEPTH_SCORE_THRESHOLD")
            continue

        if il_risk_score <= IL_RISK_SCORE_THRESHOLD:
            logs.append(f"Opportunity does not meet the IL_RISK_SCORE_THRESHOLD")
            continue

        logs.append("Opportunity meets all risk thresholds")
        filtered_opportunities.append(opportunity)

    if not filtered_opportunities:
        logs.append("No opportunities meet the risk thresholds.")
        reasoning.append("No opportunities currently meet our minimum requirements for safe and profitable trading.")
        return {
            "optimal_strategies": [],
            "position_to_exit": {},
            "reasoning": base_description + " ".join(reasoning)
        }

    # Calculate max values for normalization
    max_values = get_max_values(filtered_opportunities)

    # Calculate composite scores for filtered opportunities
    for opportunity in filtered_opportunities:
        opportunity["composite_score"] = calculate_composite_score(
            opportunity, max_values
        )

    position_to_exit = {}
    optimal_opportunities = []

    if current_positions:
        # Calculate composite score for the current pool
        current_composite_scores = [
            calculate_composite_score(pool, max_values) for pool in current_positions
        ]

        # Identify the least performing current pool
        least_performing_index = current_composite_scores.index(min(current_composite_scores))
        least_performing_score = current_composite_scores[least_performing_index]
        position_to_exit = current_positions[least_performing_index]

        # Compare each opportunity with the least performing current pool
        better_opportunities = [
            opportunity
            for opportunity in filtered_opportunities
            if opportunity["composite_score"]
            > least_performing_score * (1 + improvement_threshold)
            and opportunity["composite_score"] >= composite_score_threshold
        ]

        if better_opportunities:
            better_opportunities.sort(key=lambda x: x["composite_score"], reverse=True)
            optimal_opportunities = [better_opportunities[0]]
            optimal_opportunities[0]["relative_funds_percentage"] = 1.0
            logs.append(
                f"Top opportunity found with composite score: {optimal_opportunities[0]['composite_score']}"
            )
            # Add user-friendly reasoning with metric comparisons
            if position_to_exit:
                exit_pool = position_to_exit
                il_risk_exit = il_risk_descriptor(exit_pool.get('il_risk_score', 0))

                reasoning.append(
                    f"Currently invested in {exit_pool.get('dex_type', 'unknown')} pool {exit_pool.get('pool_address', 'unknown')} "
                    f"with metrics: risk-adjusted returns {exit_pool.get('sharpe_ratio', 0):.2f}, "
                    f"market liquidity {exit_pool.get('depth_score', 0):.2f}, "
                    f"impermanent loss risk is {il_risk_exit}."
                )

            top_opp = optimal_opportunities[0]

            # Determine which metric is getting it over the line
            metrics_improved = []
            if top_opp.get('sharpe_ratio', 0) > position_to_exit.get('sharpe_ratio', 0):
                metrics_improved.append("higher risk-adjusted returns")
            if top_opp.get('depth_score', 0) > position_to_exit.get('depth_score', 0):
                metrics_improved.append("better market liquidity")
            if top_opp.get('il_risk_score', 0) > position_to_exit.get('il_risk_score', 0):
                metrics_improved.append("lower impermanent loss risk")

            reasoning.append(
                f"Found opportunity in {top_opp.get('dex_type', 'unknown')} pool {top_opp.get('pool_address', 'unknown')} "
                f"with expected APR of {top_opp.get('apr', 0):.2f}%. "
                f"The new pool offers {', '.join(metrics_improved)}. "
                f"While not all metrics are improved, the improvement in "
                f"{' and '.join(metrics_improved)} makes it more desirable."
            )
        else:
            logs.append(
                f"No opportunities significantly better than the least performing current opportunity with composite score: {least_performing_score}")
            current_pool = position_to_exit
            il_risk_current = il_risk_descriptor(current_pool.get('il_risk_score', 0))

            reasoning.append(
                "Current position remains optimal. Current metrics: "
                f"risk-adjusted returns {current_pool.get('sharpe_ratio', 0):.2f}, "
                f"market liquidity {current_pool.get('depth_score', 0):.2f}, "
                f"impermanent loss risk is {il_risk_current}. "
                "No better opportunities found at this time."
            )
            return {
                "optimal_strategies": [],
                "position_to_exit": {},
                "reasoning": base_description + " ".join(reasoning)
            }
    else:
        # For new entries without current positions
        filtered_opportunities.sort(key=lambda x: x["composite_score"], reverse=True)
        top_composite_score = filtered_opportunities[0]["composite_score"]

        optimal_opportunities = [
<<<<<<< HEAD
            opp
            for opp in filtered_opportunities[:max_pools]
            if opp["composite_score"] >= composite_score_threshold
        ]

        if not optimal_opportunities:
            logs.append(f"No opportunities meet the {composite_score_threshold=}")
            return {"optimal_strategies": [], "position_to_exit": {}}
=======
            opp for opp in filtered_opportunities[:max_pools]
            if opp["composite_score"] >= MIN_COMPOSITE_SCORE_RATIO * top_composite_score
        ]

        if not optimal_opportunities:
            logs.append("No opportunities meet the minimum composite score ratio.")
            reasoning.append("No opportunities currently meet our minimum requirements for safe and profitable trading.")
            return {
                "optimal_strategies": [],
                "position_to_exit": {},
                "reasoning": base_description + " ".join(reasoning)
            }
>>>>>>> a9fb6188

        # Calculate total composite score for optimal opportunities
        total_composite_score = sum(
            opportunity["composite_score"] for opportunity in optimal_opportunities
        )

        # Assign percentage of funds to each optimal opportunity
        for opportunity in optimal_opportunities:
            opportunity["funds_percentage"] = (
                opportunity["composite_score"] / total_composite_score
            ) * 100

        # Calculate relative percentages
        funds_percentages = [
            opportunity["funds_percentage"] for opportunity in optimal_opportunities
        ]
        relative_percentages = calculate_relative_percentages(funds_percentages)

        # Update opportunities with relative percentages
        for opportunity, relative_percentage in zip(optimal_opportunities, relative_percentages):
            opportunity["relative_funds_percentage"] = round(relative_percentage, 10) 

        # Add user-friendly reasoning for new entries
        for opp in optimal_opportunities:
            il_risk_new = il_risk_descriptor(opp.get('il_risk_score', 0))

            reasoning.append(
                f"Identified promising opportunity in {opp.get('dex_type', 'unknown')} pool "
                f"{opp.get('pool_address', 'unknown')} with expected APR of {opp.get('apr', 0):.2f}%. "
                f"The pool offers solid performance with risk-adjusted returns {opp.get('sharpe_ratio', 0):.2f}, "
                f"market liquidity {opp.get('depth_score', 0):.2f}, "
                f"and impermanent loss risk is {il_risk_new}."
            )

    return {
        "optimal_strategies": optimal_opportunities,
        "position_to_exit": position_to_exit,
        "reasoning": base_description + " ".join(reasoning)
    }


def run(*_args, **kwargs) -> Dict[str, Union[bool, str]]:
    """Run the strategy."""
    missing = check_missing_fields(kwargs)
    if len(missing) > 0:
        return {"error": f"Required kwargs {missing} were not provided."}

    kwargs = remove_irrelevant_fields(kwargs)
    optimal_strategies = apply_risk_thresholds_and_select_optimal_strategy(**kwargs)
    optimal_strategies['logs'] = logs
    return optimal_strategies<|MERGE_RESOLUTION|>--- conflicted
+++ resolved
@@ -242,7 +242,6 @@
         top_composite_score = filtered_opportunities[0]["composite_score"]
 
         optimal_opportunities = [
-<<<<<<< HEAD
             opp
             for opp in filtered_opportunities[:max_pools]
             if opp["composite_score"] >= composite_score_threshold
@@ -250,21 +249,12 @@
 
         if not optimal_opportunities:
             logs.append(f"No opportunities meet the {composite_score_threshold=}")
-            return {"optimal_strategies": [], "position_to_exit": {}}
-=======
-            opp for opp in filtered_opportunities[:max_pools]
-            if opp["composite_score"] >= MIN_COMPOSITE_SCORE_RATIO * top_composite_score
-        ]
-
-        if not optimal_opportunities:
-            logs.append("No opportunities meet the minimum composite score ratio.")
             reasoning.append("No opportunities currently meet our minimum requirements for safe and profitable trading.")
             return {
                 "optimal_strategies": [],
                 "position_to_exit": {},
                 "reasoning": base_description + " ".join(reasoning)
             }
->>>>>>> a9fb6188
 
         # Calculate total composite score for optimal opportunities
         total_composite_score = sum(
