import math
from typing import Any, Dict, List, Union

# Constants
REQUIRED_FIELDS = ("trading_opportunities", "current_positions", "max_pools", "check_sharpe_ratio")
SHARPE_RATIO_THRESHOLD = 1
DEPTH_SCORE_THRESHOLD = 50
IL_RISK_SCORE_THRESHOLD = -0.2

# Weights for each metric
SHARPE_RATIO_WEIGHT = 0.4
DEPTH_SCORE_WEIGHT = 0.3
IL_RISK_SCORE_WEIGHT = 0.3
MIN_COMPOSITE_SCORE_RATIO = 0.5

logs = []

def check_missing_fields(kwargs: Dict[str, Any]) -> List[str]:
    """Check for missing fields and return them, if any."""
    missing = []
    for field in REQUIRED_FIELDS:
        if kwargs.get(field, None) is None:
            missing.append(field)
    return missing


def remove_irrelevant_fields(kwargs: Dict[str, Any]) -> Dict[str, Any]:
    """Remove the irrelevant fields from the given kwargs."""
    return {key: value for key, value in kwargs.items() if key in REQUIRED_FIELDS}


def calculate_composite_score(pool, max_values, check_sharpe_ratio):
    """Calculate the composite score for a given pool."""
    sharpe_ratio = pool.get("sharpe_ratio", math.nan)
    depth_score = pool.get("depth_score", math.nan)
    il_risk_score = pool.get("il_risk_score", math.nan)

<<<<<<< HEAD
    if math.isnan(sharpe_ratio):
=======
    if sharpe_ratio is None or depth_score is None or il_risk_score is None:
        return 0
    
    if math.isnan(sharpe_ratio) or math.isnan(depth_score) or math.isnan(il_risk_score):
>>>>>>> dd02f7d6
        return 0

    if check_sharpe_ratio:
        return sharpe_ratio / max_values["sharpe_ratio"]
    else:
        if math.isnan(depth_score) or math.isnan(il_risk_score):
            return 0

        # Normalize metrics
        normalized_sharpe_ratio = sharpe_ratio / max_values["sharpe_ratio"]
        normalized_depth_score = depth_score / max_values["depth_score"]
        normalized_il_risk_score = (abs(il_risk_score)) / abs(max_values["il_risk_score"])

        # Calculate composite score
        return (
            SHARPE_RATIO_WEIGHT * normalized_sharpe_ratio
            + DEPTH_SCORE_WEIGHT * normalized_depth_score
            + IL_RISK_SCORE_WEIGHT * normalized_il_risk_score
        )


def get_max_values(pools):
    """Get maximum values for normalization."""
    return {
        "sharpe_ratio": max((pool.get("sharpe_ratio", 0) for pool in pools)),
        "depth_score": max((pool.get("depth_score", 0) for pool in pools)),
        "il_risk_score": max((pool.get("il_risk_score", 0) for pool in pools)),
    }


def calculate_relative_percentages(percentages):
    """
    Calculate the relative percentages of a list of percentages.
    This function takes a list of percentages and calculates the relative
    percentage of each element with respect to the running total of the
    percentages encountered so far.
    Args:
        percentages (list of float): A list of percentages.
    Returns:
        list of float: A list of relative percentages.
    """
    total_percentage = sum(percentages)
    dynamic_percentages = []

    if total_percentage == 0:
        logs.append("ERROR: Total percentage cannot be zero.")
        return []

    for percentage in percentages:
        dynamic_percentage = percentage / total_percentage
        dynamic_percentages.append(dynamic_percentage)
        total_percentage -= percentage

    return dynamic_percentages

def get_max_values(pools):
    """Get maximum values for normalization."""
    return {
        "sharpe_ratio": max((pool.get("sharpe_ratio", 0) for pool in pools)),
        "depth_score": max((pool.get("depth_score", 0) for pool in pools)),
        "il_risk_score": max((pool.get("il_risk_score", 0) for pool in pools)),
    }

def apply_risk_thresholds_and_select_optimal_strategy(
    trading_opportunities,
    current_positions=None,
    improvement_threshold=0.1,
    max_pools=1,
    check_sharpe_ratio=False,
):
    """Apply risk thresholds and select the optimal strategy based on combined metrics."""
    reasoning = []
    base_description = "The agent analyzes opportunities using a balanced score of risk-adjusted returns (Sharpe ratio), market liquidity (depth score), and impermanent loss risk. A better overall score might not mean better values in all metrics. "

    # Filter opportunities based on risk thresholds
    filtered_opportunities = []
    for opportunity in trading_opportunities:
        sharpe_ratio = opportunity.get("sharpe_ratio", 0)
        depth_score = opportunity.get("depth_score", 0)
        il_risk_score = opportunity.get("il_risk_score", float("inf"))

        logs.append(f"Evaluating opportunity: {opportunity}")
        if (
            not isinstance(sharpe_ratio, (int, float))
            or not isinstance(depth_score, (int, float))
            or not isinstance(il_risk_score, (int, float))
        ):
            logs.append("WARNING: Invalid values for risk metrics")
            continue

        if check_sharpe_ratio:
            if sharpe_ratio <= SHARPE_RATIO_THRESHOLD:
                logs.append(f"Opportunity does not meet the {SHARPE_RATIO_THRESHOLD=}")
                continue
        else:
            if sharpe_ratio <= SHARPE_RATIO_THRESHOLD:
                logs.append(f"Opportunity does not meet the {SHARPE_RATIO_THRESHOLD=}")
                continue

            if depth_score <= DEPTH_SCORE_THRESHOLD:
                logs.append(f"Opportunity does not meet the {DEPTH_SCORE_THRESHOLD=}")
                continue

            if il_risk_score <= IL_RISK_SCORE_THRESHOLD:
                logs.append(f"Opportunity does not meet the {IL_RISK_SCORE_THRESHOLD=}")
                continue

        logs.append("Opportunity meets all risk thresholds")
        filtered_opportunities.append(opportunity)

    if not filtered_opportunities:
        logs.append("No opportunities meet the risk thresholds.")
        reasoning.append("No opportunities currently meet our minimum requirements for safe and profitable trading.")
        return {
            "optimal_strategies": [], 
            "position_to_exit": {}, 
            "reasoning": base_description + " | ".join(reasoning)
        }

    # Calculate max values for normalization
    max_values = get_max_values(filtered_opportunities)

    # Calculate composite scores for filtered opportunities
    for opportunity in filtered_opportunities:
        opportunity["composite_score"] = calculate_composite_score(
            opportunity, max_values, check_sharpe_ratio
        )

    position_to_exit = {}
    optimal_opportunities = []

    if current_positions:
        # Calculate composite score for the current pool
        current_composite_scores = [
            calculate_composite_score(pool, max_values, check_sharpe_ratio) for pool in current_positions
        ]

        # Identify the least performing current pool
        least_performing_index = current_composite_scores.index(min(current_composite_scores))
        least_performing_score = current_composite_scores[least_performing_index]
        position_to_exit = current_positions[least_performing_index]

        # Compare each opportunity with the least performing current pool
        better_opportunities = [
            opportunity
            for opportunity in filtered_opportunities
            if opportunity["composite_score"]
            > least_performing_score * (1 + improvement_threshold)
        ]

        if better_opportunities:
            better_opportunities.sort(key=lambda x: x["composite_score"], reverse=True)
            optimal_opportunities = [better_opportunities[0]]
            optimal_opportunities[0]["relative_funds_percentage"] = 1.0
            
            # Add user-friendly reasoning with metric comparisons
            if position_to_exit:
                exit_pool = position_to_exit
                reasoning.append(
                    f"Currently invested in {exit_pool.get('dex_type', 'unknown')} pool {exit_pool.get('pool_address', 'unknown')} "
                    f"with metrics: risk-adjusted returns {exit_pool.get('sharpe_ratio', 0):.2f}, "
                    f"market liquidity {exit_pool.get('depth_score', 0):.2f}, "
                    f"impermanent loss risk {exit_pool.get('il_risk_score', 0):.2f}"
                )
            
            top_opp = optimal_opportunities[0]
            
            # Calculate metric changes and prepare comparison text
            metrics_comparison = []
            current_sharpe = position_to_exit.get('sharpe_ratio', 0)
            current_depth = position_to_exit.get('depth_score', 0)
            current_il = position_to_exit.get('il_risk_score', 0)
            
            new_sharpe = top_opp.get('sharpe_ratio', 0)
            new_depth = top_opp.get('depth_score', 0)
            new_il = top_opp.get('il_risk_score', 0)

            if new_sharpe > current_sharpe:
                metrics_comparison.append(f"better risk-adjusted returns ({new_sharpe:.2f} vs {current_sharpe:.2f})")
            else:
                metrics_comparison.append(f"slightly lower risk-adjusted returns ({new_sharpe:.2f} vs {current_sharpe:.2f})")

            if new_depth > current_depth:
                metrics_comparison.append(f"improved market liquidity ({new_depth:.2f} vs {current_depth:.2f})")
            else:
                metrics_comparison.append(f"slightly lower market liquidity ({new_depth:.2f} vs {current_depth:.2f})")

            if new_il > current_il:
                metrics_comparison.append(f"better impermanent loss protection ({new_il:.2f} vs {current_il:.2f})")
            else:
                metrics_comparison.append(f"slightly higher impermanent loss risk ({new_il:.2f} vs {current_il:.2f})")
            
            composite_improvement = ((top_opp['composite_score'] - least_performing_score) / least_performing_score) * 100

            reasoning.append(
                f"Found opportunity in {top_opp.get('dex_type', 'unknown')} pool {top_opp.get('pool_address', 'unknown')} "
                f"with {composite_improvement:.1f}% better overall performance and expected APR of {top_opp.get('apr', 0):.2f}%. "
                f"The new pool shows: {', '.join(metrics_comparison)}. "
                f"While not all metrics are improved, the combined performance score indicates a better opportunity."
            )
        else:
            current_pool = position_to_exit
            reasoning.append(
                "Current position remains optimal. Current metrics: "
                f"risk-adjusted returns {current_pool.get('sharpe_ratio', 0):.2f}, "
                f"market liquidity {current_pool.get('depth_score', 0):.2f}, "
                f"impermanent loss risk {current_pool.get('il_risk_score', 0):.2f}. "
                "No better opportunities found at this time."
            )
            return {
                "optimal_strategies": [], 
                "position_to_exit": {}, 
                "reasoning": base_description + " | ".join(reasoning)
            }
    else:
        # For new entries without current positions
        filtered_opportunities.sort(key=lambda x: x["composite_score"], reverse=True)
        top_composite_score = filtered_opportunities[0]["composite_score"]

        optimal_opportunities = [
            opp for opp in filtered_opportunities[:max_pools]
            if opp["composite_score"] >= MIN_COMPOSITE_SCORE_RATIO * top_composite_score
        ]

        if not optimal_opportunities:
            reasoning.append("No opportunities currently meet our minimum requirements for safe and profitable trading.")
            return {
                "optimal_strategies": [], 
                "position_to_exit": {}, 
                "reasoning": base_description + " | ".join(reasoning)
            }
        
        # Add user-friendly reasoning for new entries
        for opp in optimal_opportunities:
            reasoning.append(
                f"Identified promising opportunity in {opp.get('dex_type', 'unknown')} pool "
                f"{opp.get('pool_address', 'unknown')} with expected APR of {opp.get('apr', 0):.2f}%. "
                f"The pool shows solid overall performance with metrics: "
                f"risk-adjusted returns {opp.get('sharpe_ratio', 0):.2f}, "
                f"market liquidity {opp.get('depth_score', 0):.2f}, "
                f"impermanent loss risk {opp.get('il_risk_score', 0):.2f}"
            )
    
    return {
        "optimal_strategies": optimal_opportunities, 
        "position_to_exit": position_to_exit,
        "reasoning": base_description + " | ".join(reasoning)
    }    

def run(*_args, **kwargs) -> Dict[str, Union[bool, str]]:
    """Run the strategy."""
    missing = check_missing_fields(kwargs)
    if len(missing) > 0:
        return {"error": f"Required kwargs {missing} were not provided."}

    kwargs = remove_irrelevant_fields(kwargs)
    optimal_strategies = apply_risk_thresholds_and_select_optimal_strategy(**kwargs)
    optimal_strategies['logs'] = logs
    return optimal_strategies<|MERGE_RESOLUTION|>--- conflicted
+++ resolved
@@ -2,7 +2,7 @@
 from typing import Any, Dict, List, Union
 
 # Constants
-REQUIRED_FIELDS = ("trading_opportunities", "current_positions", "max_pools", "check_sharpe_ratio")
+REQUIRED_FIELDS = ("trading_opportunities", "current_positions", "max_pools")
 SHARPE_RATIO_THRESHOLD = 1
 DEPTH_SCORE_THRESHOLD = 50
 IL_RISK_SCORE_THRESHOLD = -0.2
@@ -14,7 +14,6 @@
 MIN_COMPOSITE_SCORE_RATIO = 0.5
 
 logs = []
-
 def check_missing_fields(kwargs: Dict[str, Any]) -> List[str]:
     """Check for missing fields and return them, if any."""
     missing = []
@@ -29,39 +28,29 @@
     return {key: value for key, value in kwargs.items() if key in REQUIRED_FIELDS}
 
 
-def calculate_composite_score(pool, max_values, check_sharpe_ratio):
+def calculate_composite_score(pool, max_values):
     """Calculate the composite score for a given pool."""
     sharpe_ratio = pool.get("sharpe_ratio", math.nan)
     depth_score = pool.get("depth_score", math.nan)
     il_risk_score = pool.get("il_risk_score", math.nan)
 
-<<<<<<< HEAD
-    if math.isnan(sharpe_ratio):
-=======
     if sharpe_ratio is None or depth_score is None or il_risk_score is None:
         return 0
     
     if math.isnan(sharpe_ratio) or math.isnan(depth_score) or math.isnan(il_risk_score):
->>>>>>> dd02f7d6
         return 0
 
-    if check_sharpe_ratio:
-        return sharpe_ratio / max_values["sharpe_ratio"]
-    else:
-        if math.isnan(depth_score) or math.isnan(il_risk_score):
-            return 0
-
-        # Normalize metrics
-        normalized_sharpe_ratio = sharpe_ratio / max_values["sharpe_ratio"]
-        normalized_depth_score = depth_score / max_values["depth_score"]
-        normalized_il_risk_score = (abs(il_risk_score)) / abs(max_values["il_risk_score"])
-
-        # Calculate composite score
-        return (
-            SHARPE_RATIO_WEIGHT * normalized_sharpe_ratio
-            + DEPTH_SCORE_WEIGHT * normalized_depth_score
-            + IL_RISK_SCORE_WEIGHT * normalized_il_risk_score
-        )
+    # Normalize metrics
+    normalized_sharpe_ratio = sharpe_ratio / max_values["sharpe_ratio"]
+    normalized_depth_score = depth_score / max_values["depth_score"]
+    normalized_il_risk_score = (abs(il_risk_score)) / abs(max_values["il_risk_score"])
+
+    # Calculate composite score
+    return (
+        SHARPE_RATIO_WEIGHT * normalized_sharpe_ratio
+        + DEPTH_SCORE_WEIGHT * normalized_depth_score
+        + IL_RISK_SCORE_WEIGHT * normalized_il_risk_score
+    )
 
 
 def get_max_values(pools):
@@ -98,24 +87,14 @@
 
     return dynamic_percentages
 
-def get_max_values(pools):
-    """Get maximum values for normalization."""
-    return {
-        "sharpe_ratio": max((pool.get("sharpe_ratio", 0) for pool in pools)),
-        "depth_score": max((pool.get("depth_score", 0) for pool in pools)),
-        "il_risk_score": max((pool.get("il_risk_score", 0) for pool in pools)),
-    }
 
 def apply_risk_thresholds_and_select_optimal_strategy(
     trading_opportunities,
     current_positions=None,
     improvement_threshold=0.1,
     max_pools=1,
-    check_sharpe_ratio=False,
 ):
     """Apply risk thresholds and select the optimal strategy based on combined metrics."""
-    reasoning = []
-    base_description = "The agent analyzes opportunities using a balanced score of risk-adjusted returns (Sharpe ratio), market liquidity (depth score), and impermanent loss risk. A better overall score might not mean better values in all metrics. "
 
     # Filter opportunities based on risk thresholds
     filtered_opportunities = []
@@ -133,34 +112,24 @@
             logs.append("WARNING: Invalid values for risk metrics")
             continue
 
-        if check_sharpe_ratio:
-            if sharpe_ratio <= SHARPE_RATIO_THRESHOLD:
-                logs.append(f"Opportunity does not meet the {SHARPE_RATIO_THRESHOLD=}")
-                continue
-        else:
-            if sharpe_ratio <= SHARPE_RATIO_THRESHOLD:
-                logs.append(f"Opportunity does not meet the {SHARPE_RATIO_THRESHOLD=}")
-                continue
-
-            if depth_score <= DEPTH_SCORE_THRESHOLD:
-                logs.append(f"Opportunity does not meet the {DEPTH_SCORE_THRESHOLD=}")
-                continue
-
-            if il_risk_score <= IL_RISK_SCORE_THRESHOLD:
-                logs.append(f"Opportunity does not meet the {IL_RISK_SCORE_THRESHOLD=}")
-                continue
+        if sharpe_ratio <= SHARPE_RATIO_THRESHOLD:
+            logs.append(f"Opportunity does not meet the {SHARPE_RATIO_THRESHOLD=}")
+            continue
+
+        if depth_score <= DEPTH_SCORE_THRESHOLD:
+            logs.append(f"Opportunity does not meet the {DEPTH_SCORE_THRESHOLD=}")
+            continue
+
+        if il_risk_score <= IL_RISK_SCORE_THRESHOLD:
+            logs.append(f"Opportunity does not meet the {IL_RISK_SCORE_THRESHOLD=}")
+            continue
 
         logs.append("Opportunity meets all risk thresholds")
         filtered_opportunities.append(opportunity)
 
     if not filtered_opportunities:
         logs.append("No opportunities meet the risk thresholds.")
-        reasoning.append("No opportunities currently meet our minimum requirements for safe and profitable trading.")
-        return {
-            "optimal_strategies": [], 
-            "position_to_exit": {}, 
-            "reasoning": base_description + " | ".join(reasoning)
-        }
+        return {}
 
     # Calculate max values for normalization
     max_values = get_max_values(filtered_opportunities)
@@ -168,7 +137,7 @@
     # Calculate composite scores for filtered opportunities
     for opportunity in filtered_opportunities:
         opportunity["composite_score"] = calculate_composite_score(
-            opportunity, max_values, check_sharpe_ratio
+            opportunity, max_values
         )
 
     position_to_exit = {}
@@ -177,11 +146,13 @@
     if current_positions:
         # Calculate composite score for the current pool
         current_composite_scores = [
-            calculate_composite_score(pool, max_values, check_sharpe_ratio) for pool in current_positions
+            calculate_composite_score(pool, max_values) for pool in current_positions
         ]
 
         # Identify the least performing current pool
-        least_performing_index = current_composite_scores.index(min(current_composite_scores))
+        least_performing_index = current_composite_scores.index(
+            min(current_composite_scores)
+        )
         least_performing_score = current_composite_scores[least_performing_index]
         position_to_exit = current_positions[least_performing_index]
 
@@ -194,103 +165,56 @@
         ]
 
         if better_opportunities:
+            # Sort and select the top opportunity
             better_opportunities.sort(key=lambda x: x["composite_score"], reverse=True)
             optimal_opportunities = [better_opportunities[0]]
             optimal_opportunities[0]["relative_funds_percentage"] = 1.0
-            
-            # Add user-friendly reasoning with metric comparisons
-            if position_to_exit:
-                exit_pool = position_to_exit
-                reasoning.append(
-                    f"Currently invested in {exit_pool.get('dex_type', 'unknown')} pool {exit_pool.get('pool_address', 'unknown')} "
-                    f"with metrics: risk-adjusted returns {exit_pool.get('sharpe_ratio', 0):.2f}, "
-                    f"market liquidity {exit_pool.get('depth_score', 0):.2f}, "
-                    f"impermanent loss risk {exit_pool.get('il_risk_score', 0):.2f}"
-                )
-            
-            top_opp = optimal_opportunities[0]
-            
-            # Calculate metric changes and prepare comparison text
-            metrics_comparison = []
-            current_sharpe = position_to_exit.get('sharpe_ratio', 0)
-            current_depth = position_to_exit.get('depth_score', 0)
-            current_il = position_to_exit.get('il_risk_score', 0)
-            
-            new_sharpe = top_opp.get('sharpe_ratio', 0)
-            new_depth = top_opp.get('depth_score', 0)
-            new_il = top_opp.get('il_risk_score', 0)
-
-            if new_sharpe > current_sharpe:
-                metrics_comparison.append(f"better risk-adjusted returns ({new_sharpe:.2f} vs {current_sharpe:.2f})")
-            else:
-                metrics_comparison.append(f"slightly lower risk-adjusted returns ({new_sharpe:.2f} vs {current_sharpe:.2f})")
-
-            if new_depth > current_depth:
-                metrics_comparison.append(f"improved market liquidity ({new_depth:.2f} vs {current_depth:.2f})")
-            else:
-                metrics_comparison.append(f"slightly lower market liquidity ({new_depth:.2f} vs {current_depth:.2f})")
-
-            if new_il > current_il:
-                metrics_comparison.append(f"better impermanent loss protection ({new_il:.2f} vs {current_il:.2f})")
-            else:
-                metrics_comparison.append(f"slightly higher impermanent loss risk ({new_il:.2f} vs {current_il:.2f})")
-            
-            composite_improvement = ((top_opp['composite_score'] - least_performing_score) / least_performing_score) * 100
-
-            reasoning.append(
-                f"Found opportunity in {top_opp.get('dex_type', 'unknown')} pool {top_opp.get('pool_address', 'unknown')} "
-                f"with {composite_improvement:.1f}% better overall performance and expected APR of {top_opp.get('apr', 0):.2f}%. "
-                f"The new pool shows: {', '.join(metrics_comparison)}. "
-                f"While not all metrics are improved, the combined performance score indicates a better opportunity."
+            logs.append(
+                f"Top opportunity found with composite score: {optimal_opportunities[0]['composite_score']}"
             )
         else:
-            current_pool = position_to_exit
-            reasoning.append(
-                "Current position remains optimal. Current metrics: "
-                f"risk-adjusted returns {current_pool.get('sharpe_ratio', 0):.2f}, "
-                f"market liquidity {current_pool.get('depth_score', 0):.2f}, "
-                f"impermanent loss risk {current_pool.get('il_risk_score', 0):.2f}. "
-                "No better opportunities found at this time."
+            logs.append(
+                f"No opportunities significantly better than the least performing current opportunity with composite score: {least_performing_score}"
             )
-            return {
-                "optimal_strategies": [], 
-                "position_to_exit": {}, 
-                "reasoning": base_description + " | ".join(reasoning)
-            }
+            return {"optimal_strategies": [], "position_to_exit": {}}
     else:
-        # For new entries without current positions
+        # Sort opportunities based on composite score in descending order
         filtered_opportunities.sort(key=lambda x: x["composite_score"], reverse=True)
         top_composite_score = filtered_opportunities[0]["composite_score"]
 
+        # Select opportunities that meet the minimum composite score ratio
         optimal_opportunities = [
-            opp for opp in filtered_opportunities[:max_pools]
+            opp
+            for opp in filtered_opportunities[:max_pools]
             if opp["composite_score"] >= MIN_COMPOSITE_SCORE_RATIO * top_composite_score
         ]
 
         if not optimal_opportunities:
-            reasoning.append("No opportunities currently meet our minimum requirements for safe and profitable trading.")
-            return {
-                "optimal_strategies": [], 
-                "position_to_exit": {}, 
-                "reasoning": base_description + " | ".join(reasoning)
-            }
-        
-        # Add user-friendly reasoning for new entries
-        for opp in optimal_opportunities:
-            reasoning.append(
-                f"Identified promising opportunity in {opp.get('dex_type', 'unknown')} pool "
-                f"{opp.get('pool_address', 'unknown')} with expected APR of {opp.get('apr', 0):.2f}%. "
-                f"The pool shows solid overall performance with metrics: "
-                f"risk-adjusted returns {opp.get('sharpe_ratio', 0):.2f}, "
-                f"market liquidity {opp.get('depth_score', 0):.2f}, "
-                f"impermanent loss risk {opp.get('il_risk_score', 0):.2f}"
-            )
+            logs.append("No opportunities meet the minimum composite score ratio.")
+            return {"optimal_strategies": [], "position_to_exit": {}}
+
+        # Calculate total composite score for optimal opportunities
+        total_composite_score = sum(
+            opportunity["composite_score"] for opportunity in optimal_opportunities
+        )
+
+        # Assign percentage of funds to each optimal opportunity
+        for opportunity in optimal_opportunities:
+            opportunity["funds_percentage"] = (
+                opportunity["composite_score"] / total_composite_score
+            ) * 100
+
+        # Calculate relative percentages
+        funds_percentages = [
+            opportunity["funds_percentage"] for opportunity in optimal_opportunities
+        ]
+        relative_percentages = calculate_relative_percentages(funds_percentages)
+
+        # Update opportunities with relative percentages
+        for opportunity, relative_percentage in zip(optimal_opportunities, relative_percentages):
+            opportunity["relative_funds_percentage"] = round(relative_percentage, 10)    
     
-    return {
-        "optimal_strategies": optimal_opportunities, 
-        "position_to_exit": position_to_exit,
-        "reasoning": base_description + " | ".join(reasoning)
-    }    
+    return {"optimal_strategies": optimal_opportunities, "position_to_exit": position_to_exit} 
 
 def run(*_args, **kwargs) -> Dict[str, Union[bool, str]]:
     """Run the strategy."""
@@ -298,7 +222,7 @@
     if len(missing) > 0:
         return {"error": f"Required kwargs {missing} were not provided."}
 
-    kwargs = remove_irrelevant_fields(kwargs)
+    kwargs = remove_irrelevant_fields(kwargs)  # Default to 1 if not provided
     optimal_strategies = apply_risk_thresholds_and_select_optimal_strategy(**kwargs)
     optimal_strategies['logs'] = logs
     return optimal_strategies