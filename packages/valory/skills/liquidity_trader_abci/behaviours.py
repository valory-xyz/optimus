--- conflicted
+++ resolved
@@ -1807,6 +1807,106 @@
 
         return portfolio
 
+    def get_dcxt_response(
+        self,
+        protocol_performative: TickersMessage.Performative,
+        **kwargs: Any,
+    ) -> Generator[None, None, Any]:
+        """Get a ccxt response."""
+        if protocol_performative not in self._performative_to_dialogue_class:
+            raise ValueError(
+                f"Unsupported protocol performative {protocol_performative:!r}"
+            )
+        dialogue_class = self._performative_to_dialogue_class[protocol_performative]
+
+        msg, dialogue = dialogue_class.create(
+            counterparty=str(DCXT_CONNECTION_ID),
+            performative=protocol_performative,
+            **kwargs,
+        )
+        msg._sender = str(self.context.skill_id)  # pylint: disable=protected-access
+        response = yield from self._do_request(msg, dialogue)
+        return response
+
+    def _fetch_dcxt_market_data(
+        self, ledger_id: str
+    ) -> Generator[None, None, Dict[Union[str, Any], Dict[str, object]]]:
+        params = {
+            "ledger_id": "mode",  # todo: pass ledger_id from params
+        }
+        for key, value in params.items():
+            params[key] = value.encode("utf-8")  # type: ignore
+        exchanges = self.params.exchange_ids["mode"]
+
+        markets = {}
+        for exchange_id in exchanges:
+            msg: TickersMessage = yield from self.get_dcxt_response(
+                protocol_performative=TickersMessage.Performative.GET_ALL_TICKERS,  # type: ignore
+                exchange_id=exchange_id,
+                ledger_id=ledger_id,
+                params=params,
+            )
+            self.context.logger.info(
+                f"Received {len(msg.tickers.tickers)} tickers from {exchange_id}"
+            )
+
+            for ticker in msg.tickers.tickers:
+                token_address = ticker.symbol.split(DEFAULT_MARKET_SEPARATOR)[0]  # type: ignore
+
+                dates = list(
+                    date_range_generator(
+                        datetime.now()
+                        - timedelta(minutes=DEFAULT_DATA_LOOKBACK_MINUTES),
+                        datetime.now(),
+                    )
+                )
+                prices = [[date, ticker.ask] for date in dates]
+                volumes = [
+                    [
+                        date,
+                        DEFAULT_DATA_VOLUME,  # This is a placeholder for the volume
+                    ]
+                    for date in dates
+                ]
+                prices_volumes = {"prices": prices, "volumes": volumes}
+                markets[token_address] = prices_volumes
+        return markets
+
+    def _fetch_portfolio_data(
+        self, markets: Dict[str, Any], chain: str
+    ) -> Generator[None, None, Dict[str, str]]:
+        """Fetch portfolio data for tokens on given chain"""
+        portfolio = {}
+        safe_address = self.params.safe_contract_addresses.get(chain)
+
+        for original_token, _ in markets.items():
+            token = original_token
+            if token == "ETH": # nosec
+                token = ZERO_ADDRESS
+
+            # Fetch the balance from the positions
+            balance = self._get_balance(chain, token, self.synchronized_data.positions)
+
+            if balance is None:
+                if token == ZERO_ADDRESS:
+                    balance = yield from self._get_native_balance(chain, safe_address)
+                else:
+                    balance = yield from self._get_token_balance(
+                        chain, safe_address, token
+                    )
+
+            if balance is not None:
+                if token == ZERO_ADDRESS:
+                    decimals = 18
+                else:
+                    decimals = yield from self._get_token_decimals(chain, token)
+                if decimals is not None:
+                    # Convert the balance to token units
+                    token_balance = float(balance / 10**decimals)
+                    portfolio[original_token] = token_balance
+
+        return portfolio
+
     def get_result(self, future: Future) -> Generator[None, None, Optional[Any]]:
         """Get the completed futures"""
         while True:
@@ -2107,21 +2207,6 @@
             exit_pool_action = self._build_exit_pool_action(
                 tokens, num_of_tokens_required
             )
-<<<<<<< HEAD
-            if not exit_pool_action:
-                self.context.logger.error("Error building exit pool action")
-                return None
-            actions.append(exit_pool_action)
-        # Build actions based on selected opportunities
-        self.context.logger.info(
-            f"bridge_swap_actions self.selected_opportunities:{self.selected_opportunities,tokens}"
-        )
-        for opportunity in self.selected_opportunities["optimal_strategies"]:
-            bridge_swap_actions = self._build_bridge_swap_actions(opportunity, tokens)
-            if bridge_swap_actions is None:
-                self.context.logger.info("Error preparing bridge swap actions")
-                return None
-=======
             if exit_pool_action:
                 actions.append(exit_pool_action)
 
@@ -2197,7 +2282,6 @@
                 },
                 tokens,
             )
->>>>>>> 528e0016
             if bridge_swap_actions:
                 actions.extend(bridge_swap_actions)
         # If signal is "sell" or "hold", do nothing
@@ -2561,12 +2645,8 @@
         if not dest_token0_address or not dest_token0_symbol or not dest_chain:
             self.context.logger.error(f"Incomplete data {opportunity}")
             return None
-<<<<<<< HEAD
-        if dex_type == DexType.STURDY.value:
-=======
 
         if dex_type == DexType.STURDY.value or dex_type == DexType.MARKET_TRADE.value:
->>>>>>> 528e0016
             # Handle STURDY dex type
             for token in tokens:
                 self._add_bridge_swap_action(
