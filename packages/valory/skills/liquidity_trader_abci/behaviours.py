--- conflicted
+++ resolved
@@ -41,7 +41,6 @@
     Type,
     cast,
 )
-from decimal import Context, Decimal, getcontext
 from urllib.parse import urlencode
 
 from aea.configurations.data_types import PublicId
@@ -652,21 +651,14 @@
 
     def store_portfolio_data(self) -> None:
         """Store the portfolio data as JSON."""
-<<<<<<< HEAD
-        self._store_data(self.portfolio_data, "portfolio_data", self.portfolio_data_filepath)
-=======
         self._store_data(
             self.portfolio_data, "portfolio_data", self.portfolio_data_filepath
         )
->>>>>>> a9fb6188
 
     def read_portfolio_data(self) -> None:
         """Read the portfolio data from JSON."""
         self._read_data("portfolio_data", self.portfolio_data_filepath)
-<<<<<<< HEAD
-=======
-
->>>>>>> a9fb6188
+
     def _calculate_min_num_of_safe_tx_required(
         self, chain: str
     ) -> Generator[None, None, Optional[int]]:
@@ -903,10 +895,7 @@
             token_data = response_json.get(token_address.lower(), {})
             return token_data.get("usd", 0)
         return None
-<<<<<<< HEAD
-=======
-
->>>>>>> a9fb6188
+
     def _request_with_retries(
         self,
         endpoint: str,
@@ -953,17 +942,11 @@
 
             self.context.logger.info("Request succeeded.")
             return True, response_json
-<<<<<<< HEAD
-=======
 
         self.context.logger.error(f"Request failed after {retries} retries.")
         return False, response_json
 
->>>>>>> a9fb6188
-
-        self.context.logger.error(f"Request failed after {retries} retries.")
-        return False, response_json
-    
+
 class CallCheckpointBehaviour(
     LiquidityTraderBaseBehaviour
 ):  # pylint-disable too-many-ancestors
@@ -1092,283 +1075,6 @@
             to_address=self.params.staking_token_contract_address,
             data=data,
         )
-    
-    def calculate_user_share_values(self) -> Generator[None, None, None]:
-        """Calculate the value of shares for the user based on open pools."""
-        total_user_share_value_usd = Decimal(0)
-        allocations = []
-        individual_shares = []
-        portfolio_breakdown = []
-
-        for position in self.current_positions:
-            if position.get("status") == PositionStatus.OPEN.value:
-                dex_type = position.get("dex_type")
-                chain = position.get("chain")
-                pool_id = position.get("pool_id") if dex_type == DexType.BALANCER.value else position.get("pool_address")
-                assets = [position.get("token0_symbol"), position.get("token1_symbol")] if dex_type == DexType.BALANCER.value else [position.get("token0_symbol")]
-                apr = position.get("apr")
-
-                # Calculate user share value
-                user_address = self.params.safe_contract_addresses.get(chain)
-                if dex_type == DexType.BALANCER.value:
-                    pool_address = position.get("pool_address")
-                    user_balances = yield from self.get_user_share_value_balancer(user_address, pool_id, chain)
-                    details = yield from self._get_balancer_pool_name(pool_address, chain)
-                elif dex_type == DexType.STURDY.value:
-                    aggregator_address = position.get("pool_address")
-                    asset_address = position.get("token0")
-                    user_balances = yield from self.get_user_share_value_sturdy(user_address, aggregator_address, asset_address, chain)
-                    details = yield from self._get_aggregator_name(aggregator_address, chain)
-
-                user_share = Decimal(0)
-
-                for asset in assets:
-                    if dex_type == DexType.BALANCER.value:
-                        token0_address = position.get("token0")
-                        token1_address = position.get("token1")
-                        asset_addresses = [token0_address, token1_address]
-                        asset_address = asset_addresses[assets.index(asset)]
-                    elif dex_type == DexType.STURDY.value:
-                        asset_address = position.get("token0")
-                    else:
-                        self.context.logger.error(f"Unsupported DEX type: {dex_type}")
-                        continue
-
-                    asset_balance = user_balances.get(asset_address)
-                    if asset_balance is None:
-                        self.context.logger.error(f"Could not find balance for asset {asset}")
-                        continue
-
-                    asset_price = yield from self._fetch_token_price(asset_address, chain)
-                    if asset_price is not None:
-                        asset_price = Decimal(str(asset_price))                        
-                    else:
-                        continue
-
-                    asset_value_usd = asset_balance * asset_price
-                    user_share += asset_value_usd
-                    # Check if the asset already exists in the portfolio_breakdown
-                    existing_asset = next((entry for entry in portfolio_breakdown if entry["address"] == asset_address), None)
-                    if existing_asset:
-                        # Add the balance to the existing entry
-                        existing_asset["balance"] = float(asset_balance)
-                        existing_asset["value_usd"] = asset_value_usd
-                    else:
-                        # Create a new entry for the asset
-                        portfolio_breakdown.append({
-                            "asset": asset,
-                            "address": asset_address,
-                            "balance": float(asset_balance),
-                            "price": asset_price,
-                            "value_usd": asset_value_usd
-                        })
-
-                total_user_share_value_usd += user_share
-                individual_shares.append((user_share, dex_type, chain, pool_id, assets, apr, details, user_address, user_balances))
-        
-        # Remove closed positions from allocations
-        allocations = [allocation for allocation in allocations if allocation["id"] != pool_id or allocation["type"] != dex_type or allocation["status"] != PositionStatus.CLOSED.value]
-
-        total_user_share_value_usd = sum(Decimal(str(entry["value_usd"])) for entry in portfolio_breakdown)
-        # Calculate the ratio of each asset in the portfolio
-        total_ratio = sum(Decimal(str(entry["value_usd"])) / total_user_share_value_usd for entry in portfolio_breakdown if total_user_share_value_usd > 0)
-        for entry in portfolio_breakdown:
-            if total_user_share_value_usd > 0:
-                entry["ratio"] = round(Decimal(str(entry["value_usd"])) / total_user_share_value_usd / total_ratio, 6)
-                entry["value_usd"] = float(entry["value_usd"])
-                entry["balance"] = float(entry["balance"])
-            else:
-                entry["ratio"] = 0.0
-                entry["value_usd"] = float(entry["value_usd"])
-                entry["balance"] = float(entry["balance"])
-
-        # Calculate ratios and build allocations
-        total_ratio = sum(float(user_share / total_user_share_value_usd) * 100 for user_share, _, _, _, _, _, _, _, _ in individual_shares if total_user_share_value_usd > 0)
-        for user_share, dex_type, chain, pool_id, assets, apr, details, user_address, user_balances in individual_shares:
-            if total_user_share_value_usd > 0:
-                ratio = round(float(user_share / total_user_share_value_usd) * 100 * 100 / total_ratio, 2)
-            else:
-                ratio = 0.0
-
-            allocations.append({
-                "chain": chain,
-                "type": dex_type,
-                "id": pool_id,
-                "assets": assets,
-                "apr": round(apr, 2),
-                "details": details,
-                "ratio": float(ratio),
-                "address": user_address
-            })
-
-        # Store the calculated portfolio value and breakdown
-        self.portfolio_data = {
-            "portfolio_value": float(total_user_share_value_usd),
-            "allocations": [
-                {
-                    "chain": allocation["chain"],
-                    "type": allocation["type"],
-                    "id": allocation["id"],
-                    "assets": allocation["assets"],
-                    "apr": float(allocation["apr"]),
-                    "details": allocation["details"],
-                    "ratio": float(allocation["ratio"]),
-                    "address": allocation["address"]
-                }
-                for allocation in allocations
-            ],
-            "portfolio_breakdown": [
-                {
-                    "asset": entry["asset"],
-                    "address": entry["address"],
-                    "balance": float(entry["balance"]),
-                    "price": float(entry["price"]),
-                    "value_usd": float(entry["value_usd"]),
-                    "ratio": float(entry["ratio"])
-                }
-                for entry in portfolio_breakdown
-            ],
-            "address": self.params.safe_contract_addresses.get(self.params.target_investment_chains[0])
-        }       
-
-    def get_user_share_value_balancer(self, user_address: str, pool_id: str, chain: str) -> Generator[None, None, Optional[Dict[str, Decimal]]]:
-        """Calculate the user's share value and token balances in a Balancer pool."""
-        subgraph_url = self.params.balancer_graphql_endpoints.get(chain)
-        query = """
-        query getUserShareValue($poolId: ID!, $userAddress: String!) {
-            pool(id: $poolId) {
-                id
-                totalShares
-                tokens {
-                    address
-                    balance
-                    decimals
-                }
-            }
-            poolShares(
-                where: {
-                    userAddress_: { id: $userAddress },
-                    poolId: $poolId
-                }
-            ) {
-                balance
-                userAddress {
-                    id
-                }
-            }
-        }
-        """
-
-        variables = {
-            'poolId': pool_id.lower(),
-            'userAddress': user_address.lower()
-        }
-        body = json.dumps({'query': query, 'variables': variables}).encode('utf-8')
-        headers = {'Content-Type': 'application/json'}
-        response = yield from self.get_http_response("POST", subgraph_url, body, headers)
-
-        if response.status_code != 200:
-            self.context.logger.error(f"Query failed with status code {response.status_code}: {response.body}")
-            return {}
-
-        try:
-            data = json.loads(response.body)['data']
-        except json.decoder.JSONDecodeError as e:
-            self.context.logger.error(f"Failed to parse response: {e}")
-            return {}
-
-        pool = data.get('pool')
-        pool_shares = data.get('poolShares')
-
-        if not pool:
-            self.context.logger.error("Pool not found.")
-            return {}
-
-        if not pool_shares:
-            user_balance = Decimal('0')
-            self.context.logger.info("No pool shares found for the specified user address and pool ID.")
-            return {}
-        else:
-            user_balance = Decimal(pool_shares[0]['balance'])
-
-        total_shares = Decimal(pool['totalShares'])
-
-        getcontext().prec = 50  # Increase decimal precision
-        ctx = Context(prec=50)  # Use higher-precision data type
-
-        user_share = ctx.divide(user_balance, total_shares)
-
-        # Calculate user's token balances
-        user_token_balances = {}
-        for token in pool['tokens']:
-            token_address = to_checksum_address(token['address'])
-            token_balance = Decimal(token['balance'])
-            user_token_balance = user_share * token_balance
-            user_token_balances[token_address] = user_token_balance
-
-        return user_token_balances
-
-    def get_user_share_value_sturdy(self, user_address: str, aggregator_address: str, asset_address: str, chain: str) -> Generator[None, None, Optional[Dict[str, Any]]]:
-        """Calculate the user's share value and token balance in a Sturdy vault."""
-        # Get user's underlying asset balance in the vault
-        user_asset_balance = yield from self.contract_interact(
-            performative=ContractApiMessage.Performative.GET_RAW_TRANSACTION,
-            contract_address=aggregator_address,
-            contract_public_id=YearnV3VaultContract.contract_id,
-            contract_callable="balance_of",
-            data_key="amount",
-            owner=user_address,
-            chain_id=chain,
-        )
-        if user_asset_balance is None:
-            self.context.logger.error("Failed to get user's asset balance.")
-            return {}
-        
-        user_asset_balance = Decimal(user_asset_balance)
-
-        # Get decimals for proper scaling
-        decimals = yield from self.contract_interact(
-            performative=ContractApiMessage.Performative.GET_RAW_TRANSACTION,
-            contract_address=aggregator_address,
-            contract_public_id=YearnV3VaultContract.contract_id,
-            contract_callable="decimals",
-            data_key="decimals",
-            chain_id=chain,
-        )
-        if decimals is None:
-            self.context.logger.error("Failed to get decimals.")
-            return {}
-        
-        scaling_factor = Decimal(10 ** int(decimals))
-
-        # Adjust decimals for assets
-        user_asset_balance /= scaling_factor
-
-        return {asset_address: user_asset_balance}
-
-    def _get_aggregator_name(self, aggregator_address: str, chain: str) -> Generator[None, None, Optional[str]]:
-        """Get the name of the Sturdy Aggregator."""
-        aggreator_name = yield from self.contract_interact(
-            performative=ContractApiMessage.Performative.GET_RAW_TRANSACTION,
-            contract_address=aggregator_address,
-            contract_public_id=YearnV3VaultContract.contract_id,
-            contract_callable="name",
-            data_key="name",
-            chain_id=chain,
-        )
-        return aggreator_name
-    
-    def _get_balancer_pool_name(self, pool_address: str, chain: str) -> Generator[None, None, Optional[str]]:
-        """Get the name of the Balancer Pool."""
-        pool_name = yield from self.contract_interact(
-            performative=ContractApiMessage.Performative.GET_RAW_TRANSACTION,
-            contract_address=pool_address,
-            contract_public_id=WeightedPoolContract.contract_id,
-            contract_callable="get_name",
-            data_key="name",
-            chain_id=chain,
-        )
-        return pool_name
 
     def calculate_user_share_values(self) -> Generator[None, None, None]:
         """Calculate the value of shares for the user based on open pools."""
@@ -1889,6 +1595,7 @@
             yield from self.wait_until_round_end()
 
         self.set_done()
+
 
 class EvaluateStrategyBehaviour(LiquidityTraderBaseBehaviour):
     """Behaviour that finds the opportunity and builds actions."""
