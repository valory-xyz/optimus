--- conflicted
+++ resolved
@@ -2329,7 +2329,6 @@
         result = yield from self._read_kv((rewards_key,))
         return int(result.get(rewards_key, 0)) if result else 0
 
-<<<<<<< HEAD
     def get_velodrome_position_principal(
         self,
         chain: str,
@@ -2415,199 +2414,6 @@
         )
         
         return sqrt_ratio if sqrt_ratio else 0
-=======
-    def _calculate_days_since_entry(self, enter_timestamp: int) -> float:
-        """Calculate days elapsed since position entry."""
-        current_time = int(self._get_current_timestamp())
-        return (current_time - enter_timestamp) / (24 * 3600)
-
-    def _check_minimum_time_met(self, position: Dict) -> bool:
-        """Check if minimum time requirement is met for a position."""
-        if not position.get("enter_timestamp") or position.get("min_hold_days", 0) == 0:
-            return True  # No time requirements
-
-        days_elapsed = self._calculate_days_since_entry(position["enter_timestamp"])
-        return days_elapsed >= position["min_hold_days"]
-
-    def _build_exit_pool_action_base(
-        self, position: Dict[str, Any], tokens: List[Dict[str, Any]] = None
-    ) -> Optional[Dict[str, Any]]:
-        """
-        Build action for exiting a pool position.
-
-        :param position: position data containing pool information
-        :param tokens: optional list of tokens for the exit action
-        :return: exit pool action dictionary
-        """
-        if not position:
-            self.context.logger.error("No position provided for exit action")
-            return None
-
-        dex_type = position.get("dex_type")
-        chain = position.get("chain")
-        pool_address = position.get("pool_address")
-        pool_type = position.get("pool_type")
-        is_stable = position.get("is_stable")
-        is_cl_pool = position.get("is_cl_pool")
-
-        # Determine action type based on DEX
-        action_type = (
-            Action.WITHDRAW.value
-            if dex_type == DexType.STURDY.value
-            else Action.EXIT_POOL.value
-        )
-
-        # Build base action
-        exit_pool_action = {
-            "action": action_type,
-            "dex_type": dex_type,
-            "chain": chain,
-            "pool_address": pool_address,
-            "pool_type": pool_type,
-            "is_stable": is_stable,
-            "is_cl_pool": is_cl_pool,
-        }
-
-        # Add assets if provided
-        if tokens:
-            exit_pool_action["assets"] = [token.get("token") for token in tokens]
-
-        # Handle Velodrome CL pools with multiple positions
-        if (
-            dex_type == DexType.VELODROME.value
-            and is_cl_pool
-            and "positions" in position
-        ):
-            # Extract token IDs from all positions
-            token_ids = [pos["token_id"] for pos in position.get("positions", [])]
-            liquidities = [pos["liquidity"] for pos in position.get("positions", [])]
-            if token_ids and liquidities:
-                self.context.logger.info(
-                    f"Exiting Velodrome CL pool with {len(token_ids)} positions. "
-                    f"Token IDs: {token_ids}"
-                )
-                exit_pool_action["token_ids"] = token_ids
-                exit_pool_action["liquidities"] = liquidities
-        # For single position case (backward compatibility)
-        elif "token_id" in position:
-            exit_pool_action["token_id"] = position.get("token_id")
-            exit_pool_action["liquidity"] = position.get("liquidity")
-
-        return exit_pool_action
-
-    def _build_swap_to_usdc_action(
-        self,
-        chain: str,
-        from_token_address: str,
-        from_token_symbol: str,
-        funds_percentage: float = 1.0,
-        description: str = None,
-    ) -> Optional[Dict[str, Any]]:
-        """
-        Build action for swapping a token to USDC.
-
-        :param chain: blockchain chain
-        :param from_token_address: source token address
-        :param from_token_symbol: source token symbol
-        :param funds_percentage: percentage of funds to use (default: 1.0 = 100%)
-        :param description: optional description for the action
-        :return: swap action dictionary
-        """
-        try:
-            usdc_address = self._get_usdc_address(chain)
-            olas_address = (
-                self._get_olas_address(chain)
-                if hasattr(self, "_get_olas_address")
-                else None
-            )
-            if not usdc_address:
-                self.context.logger.error(f"Could not get USDC address for {chain}")
-                return None
-
-            # Skip if it's already USDC (by address)
-            if (
-                from_token_address
-                and from_token_address.lower() == usdc_address.lower()
-            ):
-                self.context.logger.info(
-                    "Skipping USDC - it's already USDC (by address)"
-                )
-                return None
-
-            # Skip if it's OLAS (by address)
-            if (
-                olas_address
-                and from_token_address
-                and from_token_address.lower() == olas_address.lower()
-            ):
-                self.context.logger.info(
-                    "Skipping OLAS - do not swap OLAS during withdrawal (by address)"
-                )
-                return None
-
-            swap_action = {
-                "action": Action.FIND_BRIDGE_ROUTE.value,
-                "chain": chain,
-                "from_chain": chain,
-                "to_chain": chain,
-                "from_token": from_token_address,
-                "from_token_symbol": from_token_symbol,
-                "to_token": usdc_address,
-                "to_token_symbol": "USDC",
-                "funds_percentage": funds_percentage,
-            }
-
-            if description:
-                swap_action["description"] = description
-
-            self.context.logger.info(f"Created swap action: {swap_action}")
-            return swap_action
-
-        except Exception as e:
-            self.context.logger.error(f"Error building swap to USDC action: {str(e)}")
-            return None
-
-    def _get_usdc_address(self, chain: str) -> Optional[str]:
-        """
-        Get USDC token address for the specified chain.
-
-        :param chain: blockchain chain
-        :return: USDC contract address
-        """
-        try:
-            # Common USDC addresses for different chains
-            usdc_addresses = {
-                "mode": "0xd988097fb8612cc24eeC14542bC03424c656005f",
-                "optimism": "0x0b2C639c533813f4Aa9D7837CAf62653d097Ff85",
-            }
-
-            usdc_address = usdc_addresses.get(chain.lower())
-            if usdc_address:
-                usdc_address = to_checksum_address(usdc_address)
-                self.context.logger.info(
-                    f"Found USDC address for {chain}: {usdc_address}"
-                )
-                return usdc_address
-            else:
-                self.context.logger.warning(
-                    f"No USDC address configured for chain: {chain}"
-                )
-                return None
-
-        except Exception as e:
-            self.context.logger.error(
-                f"Error getting USDC address for {chain}: {str(e)}"
-            )
-            return None
-
-    def _get_olas_address(self, chain: str) -> Optional[str]:
-        """Get the OLAS token address for the given chain."""
-        olas_addresses = {
-            "optimism": "0xfc2e6e6bcbd49ccf3a5f029c79984372dcbfe527",
-            "mode": "0xcfd1d50ce23c46d3cf6407487b2f8934e96dc8f9",
-        }
-        return olas_addresses.get(chain)
->>>>>>> 514655af
 
 
 def execute_strategy(
