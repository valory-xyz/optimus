--- conflicted
+++ resolved
@@ -823,6 +823,7 @@
         pool_type = action.get("pool_type")
         is_stable = action.get("is_stable")
         is_cl_pool = action.get("is_cl_pool")
+        max_investment_amounts = action.get("max_investment_amounts")
         
         # Validate essential parameters
         if not all([dex_type, chain, assets, pool_address, safe_address]):
@@ -860,57 +861,6 @@
                 int(token1_balance * float(token1_percentage) / 100),
             ]
         else:
-            # For other dex types
-            max_investment_amounts = action.get("max_investment_amounts")
-            relative_funds_percentage = action.get("relative_funds_percentage")
-            
-            if not relative_funds_percentage:
-                self.context.logger.error("Missing relative_funds_percentage parameter")
-                return None, None, None
-                
-            token0_balance = self._get_balance(chain, assets[0], positions)
-            token1_balance = self._get_balance(chain, assets[1], positions)
-            
-            if token0_balance is None or token1_balance is None:
-                self.context.logger.error("Balance for one or more tokens is None")
-                return None, None, None
-                
-            # Calculate max amounts based on balances and percentage
-            max_amounts_in = [
-                int(token0_balance * relative_funds_percentage),
-                int(token1_balance * relative_funds_percentage),
-            ]
-            
-            # Ensure amounts don't exceed balances
-            max_amounts_in = [
-                min(max_amounts_in[0], token0_balance),
-                min(max_amounts_in[1], token1_balance),
-            ]
-<<<<<<< HEAD
-            
-            # Apply max investment amounts if provided
-            if max_investment_amounts and isinstance(max_investment_amounts, list) and len(max_investment_amounts) >= 2:
-                token0_decimals = yield from self._get_token_decimals(chain, assets[0])
-                token1_decimals = yield from self._get_token_decimals(chain, assets[1])
-                
-                if token0_decimals is not None and token1_decimals is not None:
-                    scaled_max_amounts = [
-                        int(Decimal(str(max_investment_amounts[0])) * (Decimal(10) ** Decimal(token0_decimals))),
-                        int(Decimal(str(max_investment_amounts[1])) * (Decimal(10) ** Decimal(token1_decimals)))
-                    ]
-                    
-                    max_amounts_in = [
-                        min(max_amounts_in[0], scaled_max_amounts[0]),
-                        min(max_amounts_in[1], scaled_max_amounts[1])
-                    ]
-        
-        self.context.logger.info(f"Final investment amounts: {max_amounts_in}")
-        
-        # Validate investment amounts
-        if dex_type != DexType.VELODROME.value and any(amount <= 0 or amount is None for amount in max_amounts_in):
-            self.context.logger.error(f"Insufficient balance for entering pool: {max_amounts_in}")
-=======
-        else:
             token0_decimals = yield from self._get_token_decimals(chain, assets[0])
             token1_decimals = yield from self._get_token_decimals(chain, assets[1])
             max_investment_amounts[0] = int(
@@ -922,83 +872,80 @@
                 * (Decimal(10) ** Decimal(token1_decimals))
             )
 
-        self.context.logger.info(
-            f"Max investment amounts according to strategy: {max_investment_amounts}."
-        )
-
-        relative_funds_percentage = action.get("relative_funds_percentage")
-        if not relative_funds_percentage:
-            self.context.logger.error(
-                f"relative_funds_percentage not define: {relative_funds_percentage}"
-            )
-            return None, None, None
-
-        token0_balance = self._get_balance(chain, assets[0], positions)
-        token1_balance = self._get_balance(chain, assets[1], positions)
-
-        if token0_balance is None or token1_balance is None:
-            self.context.logger.error("Balance for one or more tokens is None")
-            return None, None, None  # Or handle the error as appropriate
-
-        # Calculate max_amounts_in with special handling for ETH
-        if assets[0] == ZERO_ADDRESS:
-            # For ETH (token0), get the remaining ETH amount from kv_store
-            eth_remaining = yield from self.get_eth_remaining_amount()
-
-            # Use the tracked ETH amount
+            self.context.logger.info(
+                f"Max investment amounts according to strategy: {max_investment_amounts}."
+            )
+    
+            relative_funds_percentage = action.get("relative_funds_percentage")
+            if not relative_funds_percentage:
+                self.context.logger.error(
+                    f"relative_funds_percentage not define: {relative_funds_percentage}"
+                )
+                return None, None, None
+    
+            token0_balance = self._get_balance(chain, assets[0], positions)
+            token1_balance = self._get_balance(chain, assets[1], positions)
+    
+            if token0_balance is None or token1_balance is None:
+                self.context.logger.error("Balance for one or more tokens is None")
+                return None, None, None  # Or handle the error as appropriate
+    
+            # Calculate max_amounts_in with special handling for ETH
+            if assets[0] == ZERO_ADDRESS:
+                # For ETH (token0), get the remaining ETH amount from kv_store
+                eth_remaining = yield from self.get_eth_remaining_amount()
+    
+                # Use the tracked ETH amount
+                max_amounts_in = [
+                    int(
+                        min(eth_remaining, token0_balance) * relative_funds_percentage
+                    ),  # Don't exceed available balance
+                    int(token1_balance * relative_funds_percentage),
+                ]
+    
+            elif assets[1] == ZERO_ADDRESS:
+                # For ETH (token1), get the remaining ETH amount from kv_store
+                eth_remaining = yield from self.get_eth_remaining_amount()
+    
+                # Use the tracked ETH amount
+                max_amounts_in = [
+                    int(token0_balance * relative_funds_percentage),
+                    int(
+                        min(eth_remaining, token1_balance) * relative_funds_percentage
+                    ),  # Don't exceed available balance
+                ]
+    
+            else:
+                # For non-ETH tokens, use the original calculation
+                max_amounts_in = [
+                    int(token0_balance * relative_funds_percentage),
+                    int(token1_balance * relative_funds_percentage),
+                ]
+    
+            # Ensure that allocated amounts do not exceed available balances.
             max_amounts_in = [
-                int(
-                    min(eth_remaining, token0_balance) * relative_funds_percentage
-                ),  # Don't exceed available balance
-                int(token1_balance * relative_funds_percentage),
+                min(max_amounts_in[0], token0_balance),
+                min(max_amounts_in[1], token1_balance),
             ]
-
-        elif assets[1] == ZERO_ADDRESS:
-            # For ETH (token1), get the remaining ETH amount from kv_store
-            eth_remaining = yield from self.get_eth_remaining_amount()
-
-            # Use the tracked ETH amount
-            max_amounts_in = [
-                int(token0_balance * relative_funds_percentage),
-                int(
-                    min(eth_remaining, token1_balance) * relative_funds_percentage
-                ),  # Don't exceed available balance
-            ]
-
-        else:
-            # For non-ETH tokens, use the original calculation
-            max_amounts_in = [
-                int(token0_balance * relative_funds_percentage),
-                int(token1_balance * relative_funds_percentage),
-            ]
-
-        # Ensure that allocated amounts do not exceed available balances.
-        max_amounts_in = [
-            min(max_amounts_in[0], token0_balance),
-            min(max_amounts_in[1], token1_balance),
-        ]
-        self.context.logger.info(
-            f"Adjusted max amounts in after comparing with balances: {max_amounts_in}"
-        )
-
-        # Adjust max_amounts_in based on max_investment_amounts
-        if max_investment_amounts and (
-            type(max_investment_amounts) == type(max_amounts_in)
-        ):
-            max_amounts_in = [
-                min(max_amounts_in[i], max_investment_amounts[i])
-                for i in range(len(max_amounts_in))
-            ]
-
-        self.context.logger.info(
-            f"Adjusted max amounts in after comparing with max investment amounts: {max_amounts_in}"
-        )
-
-        if any(amount == 0 or amount is None for amount in max_amounts_in):
-            self.context.logger.error(
-                f"Insufficient balance for entering pool: {max_amounts_in}"
-            )
->>>>>>> 349d0da0
+            self.context.logger.info(
+                f"Adjusted max amounts in after comparing with balances: {max_amounts_in}"
+            )
+    
+            # Adjust max_amounts_in based on max_investment_amounts
+            if max_investment_amounts and (
+                type(max_investment_amounts) == type(max_amounts_in)
+            ):
+                max_amounts_in = [
+                    min(max_amounts_in[i], max_investment_amounts[i])
+                    for i in range(len(max_amounts_in))
+                ]
+           
+            self.context.logger.info(
+                f"Adjusted max amounts in after comparing with max investment amounts: {max_amounts_in}"
+            )
+
+        if dex_type != DexType.VELODROME.value and any(amount <= 0 or amount is None for amount in max_amounts_in):
+            self.context.logger.error(f"Insufficient balance for entering pool: {max_amounts_in}")
             return None, None, None
         
         # Prepare kwargs for pool.enter
