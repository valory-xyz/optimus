# -*- coding: utf-8 -*-
# ------------------------------------------------------------------------------
#
#   Copyright 2024 Valory AG
#
#   Licensed under the Apache License, Version 2.0 (the "License");
#   you may not use this file except in compliance with the License.
#   You may obtain a copy of the License at
#
#       http://www.apache.org/licenses/LICENSE-2.0
#
#   Unless required by applicable law or agreed to in writing, software
#   distributed under the License is distributed on an "AS IS" BASIS,
#   WITHOUT WARRANTIES OR CONDITIONS OF ANY KIND, either express or implied.
#   See the License for the specific language governing permissions and
#   limitations under the License.
#
# ------------------------------------------------------------------------------

"""This module contains the behaviour for evaluating opportunities and forming actions for the 'liquidity_trader_abci' skill."""

import json
from concurrent.futures import Future, ThreadPoolExecutor
from typing import (
    Any,
    Callable,
    Dict,
    Generator,
    List,
    Optional,
    Set,
    Tuple,
    Type,
    cast,
)
from urllib.parse import urlencode

from aea.protocols.base import Message
from aea.protocols.dialogue.base import Dialogue
from eth_utils import to_checksum_address

from packages.valory.protocols.ipfs import IpfsMessage
from packages.valory.skills.abstract_round_abci.base import AbstractRound
from packages.valory.skills.liquidity_trader_abci.behaviours.base import (
    Action,
    DexType,
    HTTP_OK,
    LiquidityTraderBaseBehaviour,
    METRICS_UPDATE_INTERVAL,
    PositionStatus,
    THRESHOLDS,
    ZERO_ADDRESS,
    execute_strategy,
)
from packages.valory.skills.liquidity_trader_abci.io_.loader import (
    ComponentPackageLoader,
)
from packages.valory.skills.liquidity_trader_abci.models import SharedState
from packages.valory.skills.liquidity_trader_abci.payloads import (
    EvaluateStrategyPayload,
)
from packages.valory.skills.liquidity_trader_abci.states.evaluate_strategy import (
    EvaluateStrategyRound,
)


class EvaluateStrategyBehaviour(LiquidityTraderBaseBehaviour):
    """Behaviour that finds the opportunity and builds actions."""

    matching_round: Type[AbstractRound] = EvaluateStrategyRound
    selected_opportunities = None
    position_to_exit = None
    trading_opportunities = []

    def async_act(self) -> Generator:
        """Async act"""
        with self.context.benchmark_tool.measure(self.behaviour_id).local():
            if not self.current_positions:
                has_funds = any(
                    asset.get("balance", 0) > 0
                    for position in self.synchronized_data.positions
                    for asset in position.get("assets", [])
                )
                if not has_funds:
                    actions = []
                    self.context.logger.info("No funds available.")
                    sender = self.context.agent_address
                    payload = EvaluateStrategyPayload(
                        sender=sender, actions=json.dumps(actions)
                    )
                    yield from self.send_a2a_transaction(payload)
                    # Then move to consensus block
                    with self.context.benchmark_tool.measure(
                        self.behaviour_id
                    ).consensus():
                        yield from self.wait_until_round_end()
                    self.set_done()

            yield from self.fetch_all_trading_opportunities()

            if self.current_positions:
                for position in (
                    pos
                    for pos in self.current_positions
                    if pos.get("status") == PositionStatus.OPEN.value
                ):
                    dex_type = position.get("dex_type")
                    strategy = self.params.dex_type_to_strategy.get(dex_type)
                    if strategy:
                        if (
                            position.get("status", PositionStatus.CLOSED.value)
                            != PositionStatus.OPEN.value
                        ):
                            continue

                        # Check when metrics were last calculated
                        current_timestamp = self._get_current_timestamp()
                        last_metrics_update = position.get("last_metrics_update", 0)

                        # Only recalculate metrics every 6 hours (21600 seconds)
                        # This reduces API calls while still keeping metrics reasonably up-to-date
                        if (
                            current_timestamp - last_metrics_update
                            >= METRICS_UPDATE_INTERVAL
                        ):
                            self.context.logger.info(
                                f"Recalculating metrics for position {position.get('pool_address')} - last update was {(current_timestamp - last_metrics_update) / 3600:.2f} hours ago"
                            )
                            metrics = self.get_returns_metrics_for_opportunity(
                                position, strategy
                            )
                            if metrics:
                                # Add the timestamp of this update
                                metrics["last_metrics_update"] = current_timestamp
                                position.update(metrics)
                        else:
                            self.context.logger.info(
                                f"Skipping metrics calculation for position {position.get('pool_address')} - last update was {(current_timestamp - last_metrics_update) / 3600:.2f} hours ago"
                            )
                    else:
                        self.context.logger.error(
                            f"No strategy found for dex type {dex_type}"
                        )

                    self.store_current_positions()

            self.execute_hyper_strategy()
            actions = (
                yield from self.get_order_of_transactions()
                if self.selected_opportunities is not None
                else []
            )

            if actions:
                self.context.logger.info(f"Actions: {actions}")
            else:
                self.context.logger.info("No actions prepared")

            sender = self.context.agent_address
            payload = EvaluateStrategyPayload(
                sender=sender, actions=json.dumps(actions)
            )

        with self.context.benchmark_tool.measure(self.behaviour_id).consensus():
            yield from self.send_a2a_transaction(payload)
            yield from self.wait_until_round_end()

        self.set_done()

<<<<<<< HEAD
    
    def calculate_velodrome_cl_token_requirements(self, tick_bands, current_price, tick_spacing=1):
        """
        Determines token requirements for Velodrome CL positions based on current price.
        
        Args:
            tick_bands: List of dictionaries containing position tick ranges and allocations
            current_price: Current pool price as a float
            tick_spacing: The tick spacing for the pool (default=1)
            
        Returns:
            Dictionary with token requirement details and recommendation
        """
        # Input validation
        if not tick_bands:
            self.context.logger.error("No tick bands provided")
            return None
        
        if current_price <= 0:
            self.context.logger.error(f"Invalid price: {current_price}. Price must be positive.")
            return None
        
        # Convert current price to tick
        try:
            import math
            current_tick = int(math.log(current_price) / math.log(1.0001))
        except (ValueError, TypeError) as e:
            self.context.logger.error(f"Error converting price {current_price} to tick: {str(e)}")
            return None
        
        # Validate tick spacing alignment
        for band in tick_bands:
            if (band.get('tick_lower') % tick_spacing != 0 or 
                band.get('tick_upper') % tick_spacing != 0):
                self.context.logger.warning(
                    f"Tick range [{band.get('tick_lower')}, {band.get('tick_upper')}] "
                    f"not aligned with tick spacing {tick_spacing}"
                )
        
        # Filter out zero allocation bands
        valid_bands = [band for band in tick_bands if band.get('allocation', 0) > 0]
        if not valid_bands:
            self.context.logger.error("No bands with positive allocation")
            return None
        
        # Process each band separately
        position_requirements = []
        total_weighted_token0 = 0
        total_weighted_token1 = 0
        total_allocation = 0
        warnings = []
        
        for band in valid_bands:
            tick_lower = band.get("tick_lower")
            tick_upper = band.get("tick_upper")
            allocation = band.get("allocation")
            
            # Check if band is valid
            if tick_lower >= tick_upper:
                warnings.append(f"Invalid band: tick_lower ({tick_lower}) >= tick_upper ({tick_upper})")
                continue
                
            # Convert ticks to prices
            lower_bound_price = 1.0001 ** tick_lower
            upper_bound_price = 1.0001 ** tick_upper
            
            # Apply the formula from the document - CORRECTED VERSION
            if current_price <= lower_bound_price:
                # Price below range - need 100% token0 (per diagram)
                token0_ratio = 1.0
                token1_ratio = 0.0
                status = "BELOW_RANGE"
            elif current_price >= upper_bound_price:
                # Price above range - need 100% token1 (per diagram)
                token0_ratio = 0.0
                token1_ratio = 1.0
                status = "ABOVE_RANGE"
            else:
                # Price in range - calculate using the formula from the document
                try:
                    # This formula now matches the diagram
                    token1_ratio = min(max((current_price - lower_bound_price) / 
                                         (upper_bound_price - lower_bound_price), 0), 1)
                    token0_ratio = 1.0 - token1_ratio
                    status = "IN_RANGE"
                except Exception as e:
                    warnings.append(f"Error calculating ratios for band [{tick_lower}, {tick_upper}]: {str(e)}")
                    # Default to 50/50 in case of calculation error
                    token0_ratio = 0.5
                    token1_ratio = 0.5
                    status = "ERROR"
            
            # Track the weighted token ratios
            total_weighted_token0 += token0_ratio * allocation
            total_weighted_token1 += token1_ratio * allocation
            total_allocation += allocation
            
            position_requirements.append({
                "tick_range": [tick_lower, tick_upper],
                "current_tick": current_tick,
                "status": status,
                "allocation": float(allocation),
                "token0_ratio": token0_ratio,
                "token1_ratio": token1_ratio
            })
        
        # If no valid positions after filtering
        if not position_requirements:
            self.context.logger.error("No valid positions after filtering")
            return None
        
        # Calculate overall ratios
        overall_token0_ratio = total_weighted_token0 / total_allocation if total_allocation > 0 else 0
        overall_token1_ratio = total_weighted_token1 / total_allocation if total_allocation > 0 else 0
        
        # Determine if all positions have the same requirement
        all_same_status = all(
            pos["status"] == position_requirements[0]["status"] 
            for pos in position_requirements
        )
        
        if all_same_status:
            if position_requirements[0]["status"] == "BELOW_RANGE":
                recommendation = f"Provide 100% token0, 0% token1 for all positions"
            elif position_requirements[0]["status"] == "ABOVE_RANGE":
                recommendation = f"Provide 0% token0, 100% token1 for all positions"
            else:
                recommendation = f"Provide {overall_token0_ratio*100:.2f}% token0, {overall_token1_ratio*100:.2f}% token1 for all positions"
        else:
            recommendation = f"Mixed position requirements. Overall: {overall_token0_ratio*100:.2f}% token0, {overall_token1_ratio*100:.2f}% token1"
        
        # Log any warnings
        for warning in warnings:
            self.context.logger.warning(warning)
        
        self.context.logger.info(
            f"Position analysis complete - Current tick: {current_tick}, "
            f"Token0 ratio: {overall_token0_ratio:.4f}, Token1 ratio: {overall_token1_ratio:.4f}"
        )
        
        return {
            "position_requirements": position_requirements,
            "current_price": current_price,
            "current_tick": current_tick,
            "overall_token0_ratio": overall_token0_ratio,
            "overall_token1_ratio": overall_token1_ratio,
            "recommendation": recommendation,
            "warnings": warnings
        }

    def get_velodrome_position_requirements(self) -> Generator[None, None, Dict[str, Any]]:
        """
        Generator function to determine token requirements for Velodrome CL positions.
        
        Yields during contract interactions and calculates token requirements.
        
        Returns:
            Dictionary mapping pool addresses to their token requirements
        """
        self.context.logger.info("Starting Velodrome position analysis")
        
        results = {}
        
        for opportunity in self.selected_opportunities:
            if opportunity.get("dex_type") == "velodrome" and opportunity.get("is_cl_pool"):
                try:
                    # Get the necessary parameters
                    self.context.logger.info(f"Analyzing Velodrome CL pool: {opportunity.get('pool_address')}")
                    
                    chain = opportunity["chain"]
                    self.context.logger.info(f"chain: {chain}")
                    pool_address = opportunity["pool_address"]
                    kwargs = {
                        "chain": chain,
                        "pool_address": pool_address,
                        "is_stable": opportunity["is_stable"],
                    }
                
                    pool = self.pools.get(opportunity["dex_type"])
                    
                    # Get tick spacing for the pool
                    tick_spacing = yield from pool._get_tick_spacing_velodrome(self, pool_address, chain)
                    if not tick_spacing:
                        self.context.logger.error(f"Failed to get tick spacing for pool {pool_address}")
                        continue
                    
                    # Calculate tick bands and get current price
                    tick_bands = yield from pool._calculate_tick_lower_and_upper_velodrome(self, **kwargs)
                    self.context.logger.info(f"tick_bands : {tick_bands}")
                    if not tick_bands:
                        self.context.logger.error(f"Failed to calculate tick bands for pool {pool_address}")
                        continue
                        
                    current_price = yield from pool._get_current_pool_price(
                        self, pool_address, chain
                    )
                    if current_price is None:
                        self.context.logger.error(f"Failed to get current price for pool {pool_address}")
                        continue
                    
                    # Calculate token requirements
                    requirements = self.calculate_velodrome_cl_token_requirements(
                        tick_bands, current_price, tick_spacing
                    )
                    if not requirements:
                        self.context.logger.error("Failed to calculate token requirements")
                        continue
                    
                    token0_symbol = opportunity.get("token0_symbol", "token0")
                    token1_symbol = opportunity.get("token1_symbol", "token1")
                    
                    self.context.logger.info(
                        f"Velodrome position requirements for {token0_symbol}/{token1_symbol}: "
                        f"{requirements['recommendation']}"
                    )
                    
                    # Extract token ratios as percentages
                    token0_ratio = float(requirements["overall_token0_ratio"])
                    token1_ratio = float(requirements["overall_token1_ratio"])
                    
                    # Add percentage values to the opportunity
                    opportunity["token0_percentage"] = token0_ratio * 100
                    opportunity["token1_percentage"] = token1_ratio * 100
                    
                    self.context.logger.info(
                        f"Token allocation percentages: {opportunity['token0_percentage']:.2f}% {token0_symbol}, "
                        f"{opportunity['token1_percentage']:.2f}% {token1_symbol}"
                    )
                
                    # Store these requirements
                    opportunity["token_requirements"] = requirements
                    # IMPORTANT: Add tick_spacing and tick_bands to the opportunity
                    opportunity["tick_spacing"] = tick_spacing
                    opportunity["tick_ranges"] = tick_bands
                    
                    # Get available balances
                    token0 = opportunity["token0"]
                    token1 = opportunity["token1"]
                    
                    token0_balance = yield from self._get_token_balance(
                        chain, 
                        self.params.safe_contract_addresses.get(chain), 
                        token0
                    ) or 0
                    
                    token1_balance = yield from self._get_token_balance(
                        chain, 
                        self.params.safe_contract_addresses.get(chain), 
                        token1
                    ) or 0
                    
                    # Apply relative_funds_percentage if specified
                    relative_funds_percentage = opportunity.get("relative_funds_percentage", 1.0)
                    token0_balance = int(token0_balance * relative_funds_percentage)
                    token1_balance = int(token1_balance * relative_funds_percentage)
                    
                    # Update max_amounts_in based on the requirements and actual balances
                    # Using the weighted ratios from all the bands
                    if requirements["overall_token0_ratio"] > 0.99:
                        # Only need token0
                        opportunity["max_amounts_in"] = [token0_balance, 0]
                        self.context.logger.info(f"Using only token0: {token0_balance} {token0_symbol}")
                    elif requirements["overall_token1_ratio"] > 0.99:
                        # Only need token1
                        opportunity["max_amounts_in"] = [0, token1_balance]
                        self.context.logger.info(f"Using only token1: {token1_balance} {token1_symbol}")
                    else:
                        # Need both tokens in specific ratio
                        # Find which token is limiting based on the required ratio
                        max_amount0 = token0_balance
                        max_amount1 = token1_balance
                        
                        # Check if either ratio is zero to avoid division by zero
                        if requirements["overall_token0_ratio"] <= 0 or requirements["overall_token1_ratio"] <= 0:
                            self.context.logger.warning("One of the token ratios is zero, using default 50/50 split")
                            # Fall back to 50/50 if we hit this edge case
                            max_amount0 = int(token0_balance * 0.5)
                            max_amount1 = int(token1_balance * 0.5)
                        else:
                            # Calculate what amount of token1 we would need given our token0
                            required_token1 = int(max_amount0 * requirements["overall_token1_ratio"] / 
                                                requirements["overall_token0_ratio"])
                            
                            # If required token1 is more than we have, scale both tokens down
                            if required_token1 > max_amount1 and required_token1 > 0:
                                scale_factor = max_amount1 / required_token1
                                max_amount0 = int(max_amount0 * scale_factor)
                                max_amount1 = required_token1
                            elif required_token1 < max_amount1:
                                # If we have excess token1, calculate how much token0 we need
                                # to maintain the ratio
                                required_token0 = int(max_amount1 * requirements["overall_token0_ratio"] / 
                                                requirements["overall_token1_ratio"])
                                
                                if required_token0 < max_amount0:
                                    # We have excess of both tokens, so use the calculated amounts
                                    max_amount0 = required_token0
                                    max_amount1 = max_amount1
                                else:
                                    # We have excess token1 but not enough token0
                                    scale_factor = max_amount0 / required_token0
                                    max_amount1 = int(max_amount1 * scale_factor)
                        
                        opportunity["max_amounts_in"] = [max_amount0, max_amount1]
                        self.context.logger.info(
                            f"Using both tokens: {max_amount0} {token0_symbol} ({requirements['overall_token0_ratio']*100:.2f}%), "
                            f"{max_amount1} {token1_symbol} ({requirements['overall_token1_ratio']*100:.2f}%)"
                        )
                    
                    # Store results for this pool
                    results[pool_address] = requirements
                    
                except Exception as e:
                    self.context.logger.error(f"Error analyzing Velodrome position: {str(e)}")
                    import traceback
                    self.context.logger.error(traceback.format_exc())
                    
        self.context.logger.info("Velodrome position analysis complete")
        return results

    def calculate_initial_investment_value(
        self, position: Dict[str, Any]
    ) -> Generator[None, None, Optional[float]]:
        """Calculate the initial investment value based on the initial transaction."""

        chain = position.get("chain")
        initial_amount0 = position.get("amount0")
        initial_amount1 = position.get("amount1")
        timestamp = position.get("timestamp")

        if None in (initial_amount0, initial_amount1, timestamp):
            self.context.logger.error(
                "Missing initial amounts or timestamp in position data."
            )
            return None

        date_str = datetime.utcfromtimestamp(timestamp).strftime("%d-%m-%Y")
        tokens = []
        # Fetch historical prices
        tokens.append([position.get("token0_symbol"), position.get("token0")])
        if position.get("token1") is not None:
            tokens.append([position.get("token1_symbol"), position.get("token1")])

        historical_prices = yield from self._fetch_historical_token_prices(
            tokens, date_str, chain
        )

        if not historical_prices:
            self.context.logger.error("Failed to fetch historical token prices.")
            return None

        # Get the price for token0
        initial_price0 = historical_prices.get(position.get("token0"))
        if initial_price0 is None:
            self.context.logger.error("Historical price not found for token0.")
            return None

        # Calculate initial investment value for token0
        token0_decimals = yield from self._get_token_decimals(
            chain, (position.get("token0"))
        )
        V_initial = (initial_amount0 / (10**token0_decimals)) * initial_price0

        # If token1 exists, include it in the calculations
        if position.get("token1") is not None and initial_amount1 is not None:
            initial_price1 = historical_prices.get(position.get("token1"))
            if initial_price1 is None:
                self.context.logger.error("Historical price not found for token1.")
                return None
            token1_decimals = yield from self._get_token_decimals(
                chain, (position.get("token1"))
            )
            V_initial += (initial_amount1 / (10**token1_decimals)) * initial_price1

        return V_initial

    def _fetch_historical_token_prices(
        self, tokens: List[List[str]], date_str: str, chain: str
    ) -> Generator[None, None, Dict[str, float]]:
        """Fetch historical token prices for a specific date."""
        historical_prices = {}

        coin_list = yield from self.fetch_coin_list()
        if not coin_list:
            self.context.logger.error("Failed to fetch the coin list from CoinGecko.")
            return historical_prices

        headers = {"Accept": "application/json"}
        if self.coingecko.api_key:
            headers["x-cg-api-key"] = self.coingecko.api_key

        for token_symbol, token_address in tokens:
            # Get CoinGecko ID.
            coingecko_id = yield from self.get_token_id_from_symbol(
                token_address, token_symbol, coin_list, chain
            )
            if not coingecko_id:
                self.context.logger.error(
                    f"CoinGecko ID not found for token {token_address} with symbol {token_symbol}."
                )
                continue

            endpoint = self.coingecko.historical_price_endpoint.format(
                coin_id=coingecko_id,
                date=date_str,
            )

            success, response_json = yield from self._request_with_retries(
                endpoint=endpoint,
                headers=headers,
                rate_limited_code=self.coingecko.rate_limited_code,
                rate_limited_callback=self.coingecko.rate_limited_status_callback,
                retry_wait=self.params.sleep_time,
            )

            if success:
                price = (
                    response_json.get("market_data", {})
                    .get("current_price", {})
                    .get("usd")
                )
                if price:
                    historical_prices[token_address] = price
                else:
                    self.context.logger.error(
                        f"No price in response for token {token_address}"
                    )
            else:
                self.context.logger.error(
                    f"Failed to fetch historical price for {token_address}"
                )

        return historical_prices

    def fetch_coin_list(self) -> Generator[None, None, Optional[List[Any]]]:
        """Fetches the list of coins from CoinGecko API only once."""
        url = "https://api.coingecko.com/api/v3/coins/list"
        response = yield from self.get_http_response("GET", url, None, None)

        try:
            response_json = json.loads(response.body)
            return response_json
        except json.decoder.JSONDecodeError as e:
            self.context.logger.error(f"Failed to fetch coin list: {e}")
            return None

    def get_token_id_from_symbol_cached(
        self, symbol, token_name, coin_list
    ) -> Optional[str]:
        """Retrieve the CoinGecko token ID using the token's symbol and name."""

        self.context.logger.info(f"Type of coin_list: {type(coin_list)}")

        # Check the type before accessing by index.
        if isinstance(coin_list, dict):
            self.context.logger.info(
                f"Coin list is a dict with keys: {list(coin_list.keys())}"
            )
            coin_list = list(coin_list.values())
        elif isinstance(coin_list, list) and coin_list:
            self.context.logger.info(f"First element of coin_list: {coin_list[0]}")

        # Build candidates ensuring that each element is a dict.
        candidates = [
            coin
            for coin in coin_list
            if isinstance(coin, dict)
            and coin.get("symbol", "").lower() == symbol.lower()
        ]

        if not candidates:
            return None

        # If single candidate, return it.
        if len(candidates) == 1:
            return candidates[0]["id"]

        normalized_token_name = token_name.replace(" ", "").lower()
        for coin in candidates:
            coin_name = coin["name"].replace(" ", "").lower()
            if coin_name == normalized_token_name or coin_name == symbol.lower():
                return coin["id"]
        return None

    def get_token_id_from_symbol(
        self, token_address, symbol, coin_list, chain_name
    ) -> Generator[None, None, Optional[str]]:
        """Retrieve the CoinGecko token ID using the token's address, symbol, and chain name."""
        token_name = yield from self._fetch_token_name_from_contract(
            chain_name, token_address
        )
        if not token_name:
            matching_coins = [
                coin for coin in coin_list if coin["symbol"].lower() == symbol.lower()
            ]
            return matching_coins[0]["id"] if len(matching_coins) == 1 else None

        return self.get_token_id_from_symbol_cached(symbol, token_name, coin_list)

    def _fetch_token_name_from_contract(
        self, chain: str, token_address: str
    ) -> Generator[None, None, Optional[str]]:
        """Fetch the token name from the ERC20 contract."""

        token_name = yield from self.contract_interact(
            performative=ContractApiMessage.Performative.GET_RAW_TRANSACTION,
            contract_address=token_address,
            contract_public_id=ERC20.contract_id,
            contract_callable="get_name",
            data_key="data",
            chain_id=chain,
        )
        return token_name

=======
>>>>>>> 349d0da0
    def execute_hyper_strategy(self) -> None:
        """Executes hyper strategy"""
        hyper_strategy = self.params.selected_hyper_strategy
        kwargs = {
            "strategy": hyper_strategy,
            "trading_opportunities": self.trading_opportunities,
            "current_positions": [
                pos
                for pos in self.current_positions
                if pos.get("status") == PositionStatus.OPEN.value
            ],
            "max_pools": self.params.max_pools,
            "composite_score_threshold": THRESHOLDS.get(
                self.synchronized_data.trading_type, {}
            ),
        }
        self.context.logger.info(f"kwargs: {kwargs}")
        self.context.logger.info(f"Evaluating hyper strategy: {hyper_strategy}")
        result = self.execute_strategy(**kwargs)
        self.selected_opportunities = result.get("optimal_strategies")
        self.position_to_exit = result.get("position_to_exit")

        logs = result.get("logs", [])
        if logs:
            for log in logs:
                self.context.logger.info(log)

        reasoning = result.get("reasoning")
        if reasoning:
            self.shared_state.agent_reasoning = reasoning
        self.context.logger.info(f"Agent Reasoning: {reasoning}")

        if self.selected_opportunities is not None:
            self.context.logger.info(
                f"Selected opportunities: {self.selected_opportunities}"
            )
            for selected_opportunity in self.selected_opportunities:
                # Convert token addresses to checksum addresses if they are present
                # Dynamically handle multiple tokens
                token_keys = [
                    key
                    for key in selected_opportunity.keys()
                    if key.startswith("token")
                    and not key.endswith("_symbol")
                    and isinstance(selected_opportunity[key], str)
                ]
                for token_key in token_keys:
                    selected_opportunity[token_key] = to_checksum_address(
                        selected_opportunity[token_key]
                    )
                    self.context.logger.info(
                        f"selected_opportunity[token_key] : {selected_opportunity[token_key]}"
                    )

    def get_result(self, future: Future) -> Generator[None, None, Optional[Any]]:
        """Get the completed futures"""
        while True:
            if not future.done():
                yield
                continue
            try:
                result = future.result()
                return result
            except Exception as e:
                self.context.logger.error(
                    f"Exception occurred while executing strategy: {e}",
                )
                return None

    def fetch_all_trading_opportunities(self) -> Generator[None, None, None]:
        """Fetches all the trading opportunities using multiprocessing"""
        self.trading_opportunities.clear()
        yield from self.download_strategies()
        strategies = self.synchronized_data.selected_protocols.copy()
        tried_strategies: Set[str] = set()
        self.context.logger.info(f"Selected Strategies: {strategies}")

        # Collect strategy kwargs
        strategy_kwargs_list = []
        for next_strategy in strategies:
            self.context.logger.info(f"Preparing strategy: {next_strategy}")
            kwargs: Dict[str, Any] = self.params.strategies_kwargs.get(
                next_strategy, {}
            )

            kwargs.update(
                {
                    "strategy": next_strategy,
                    "chains": self.params.target_investment_chains,
                    "protocols": self.params.available_protocols,
                    "chain_to_chain_id_mapping": self.params.chain_to_chain_id_mapping,
                    "current_positions": (
                        [
                            to_checksum_address(pos.get("pool_address"))
                            for pos in self.current_positions
                            if pos.get("status") == PositionStatus.OPEN.value
                            and pos.get("pool_address")
                        ]
                        if self.current_positions
                        else []
                    ),
                    "coingecko_api_key": self.coingecko.api_key,
                    "get_metrics": False,
                }
            )
            strategy_kwargs_list.append(kwargs)

        strategies_executables = self.shared_state.strategies_executables

        with ThreadPoolExecutor(max_workers=4) as executor:
            future_to_strategy = {}
            futures = []
            for kwargs in strategy_kwargs_list:
                strategy_name = kwargs["strategy"]
                # Remove 'strategy' from kwargs to avoid passing it twice
                kwargs_without_strategy = {
                    k: v for k, v in kwargs.items() if k != "strategy"
                }

                future = executor.submit(
                    execute_strategy,
                    strategy_name,
                    strategies_executables,
                    **kwargs_without_strategy,
                )
                future_to_strategy[future] = strategy_name
                futures.append(future)

            results = []

            for future in futures:
                result = yield from self.get_result(future)
                results.append(result)

            for future, result in zip(futures, results):
                next_strategy = future_to_strategy[future]
                tried_strategies.add(next_strategy)
                if not result:
                    continue
                if "error" in result:
                    errors = result.get("error", [])
                    for error in errors:
                        self.context.logger.error(
                            f"Error in strategy {next_strategy}: {error}"
                        )
                    continue

                opportunities = result.get("result", [])
                if opportunities:
                    self.context.logger.info(
                        f"Opportunities found using {next_strategy} strategy"
                    )
                    for opportunity in opportunities:
                        self.context.logger.info(
                            f"Opportunity: {opportunity.get('pool_address', 'N/A')}, "
                            f"Chain: {opportunity.get('chain', 'N/A')}, "
                            f"Token0: {opportunity.get('token0_symbol', 'N/A')}, "
                            f"Token1: {opportunity.get('token1_symbol', 'N/A')}"
                        )
                    self.trading_opportunities.extend(opportunities)
                else:
                    self.context.logger.warning(
                        f"No opportunity found using {next_strategy} strategy"
                    )

    def download_next_strategy(self) -> None:
        """Download the strategies one by one."""
        if self._inflight_strategy_req is not None:
            # there already is a req in flight
            return
        if len(self.shared_state.strategy_to_filehash) == 0:
            # no strategies pending to be fetched
            return

        for strategy, file_hash in self.shared_state.strategy_to_filehash.items():
            self.context.logger.info(f"Fetching {strategy} strategy...")
            ipfs_msg, message = self._build_ipfs_get_file_req(file_hash)
            self._inflight_strategy_req = strategy
            self.send_message(ipfs_msg, message, self._handle_get_strategy)
            return

    def get_returns_metrics_for_opportunity(
        self, position: Dict[str, Any], strategy: str
    ) -> Optional[Dict[str, Any]]:
        """Get and update metrics for the current pool ."""

        kwargs: Dict[str, Any] = self.params.strategies_kwargs.get(strategy, {})

        kwargs.update(
            {
                "strategy": strategy,
                "get_metrics": True,
                "position": position,
                "coingecko_api_key": self.coingecko.api_key,
                "chains": self.params.target_investment_chains,
                "apr_threshold": self.params.apr_threshold,
                "protocols": self.params.available_protocols,
                "chain_to_chain_id_mapping": self.params.chain_to_chain_id_mapping,
                "current_positions": self.current_positions,
            }
        )

        # Execute the strategy to calculate metrics
        metrics = self.execute_strategy(**kwargs)
        if not metrics:
            return None
        elif "error" in metrics:
            self.context.logger.error(
                f"Failed to calculate metrics for the current position {position.get('pool_address')} : {metrics.get('error')}"
            )
            return None
        else:
            self.context.logger.info(
                f"Calculated position metrics for {position.get('pool_address')} : {metrics}"
            )
            return metrics

    def download_strategies(self) -> Generator:
        """Download all the strategies, if not yet downloaded."""
        while len(self.shared_state.strategy_to_filehash) > 0:
            self.download_next_strategy()
            yield from self.sleep(self.params.sleep_time)

    def execute_strategy(self, *args: Any, **kwargs: Any) -> Optional[Dict[str, Any]]:
        """Execute the strategy and return the results."""

        strategy = kwargs.pop("strategy", None)
        if strategy is None:
            self.context.logger.error(f"No trading strategy was given in {kwargs=}!")
            return None

        strategy = self.strategy_exec(strategy)
        if strategy is None:
            self.context.logger.error(f"No executable was found for {strategy=}!")
            return None

        strategy_exec, callable_method = strategy
        if callable_method in globals():
            del globals()[callable_method]

        exec(strategy_exec, globals())  # pylint: disable=W0122  # nosec
        method = globals().get(callable_method, None)
        if method is None:
            self.context.logger.error(
                f"No {callable_method!r} method was found in {strategy} executable."
            )
            return None

        return method(*args, **kwargs)

    def strategy_exec(self, strategy: str) -> Optional[Tuple[str, str]]:
        """Get the executable strategy file's content."""
        return self.shared_state.strategies_executables.get(strategy, None)

    def send_message(
        self, msg: Message, dialogue: Dialogue, callback: Callable
    ) -> None:
        """Send a message."""
        self.context.outbox.put_message(message=msg)
        nonce = dialogue.dialogue_label.dialogue_reference[0]
        self.shared_state.req_to_callback[nonce] = callback
        self.shared_state.in_flight_req = True

    def _handle_get_strategy(self, message: IpfsMessage, _: Dialogue) -> None:
        """Handle get strategy response."""
        strategy_req = self._inflight_strategy_req
        if strategy_req is None:
            self.context.logger.error(f"No strategy request to handle for {message=}.")
            return

        # store the executable and remove the hash from the mapping because we have downloaded it
        _component_yaml, strategy_exec, callable_method = ComponentPackageLoader.load(
            message.files
        )

        self.shared_state.strategies_executables[strategy_req] = (
            strategy_exec,
            callable_method,
        )
        self.shared_state.strategy_to_filehash.pop(strategy_req)
        self._inflight_strategy_req = None
<<<<<<< HEAD
    
=======

    def _merge_duplicate_bridge_swap_actions(
        self, actions: List[Dict[str, Any]]
    ) -> List[Dict[str, Any]]:
        """Identify and merge duplicate bridge swap actions"""
        try:
            if not actions:
                return actions

            # Find all bridge swap actions
            bridge_swap_actions = [
                (i, action)
                for i, action in enumerate(actions)
                if action.get("action") == Action.FIND_BRIDGE_ROUTE.value
            ]

            if len(bridge_swap_actions) <= 1:
                return actions  # No duplicates possible with 0 or 1 bridge actions

            # Group bridge swap actions by their key attributes
            action_groups = {}
            for idx, action in bridge_swap_actions:
                try:
                    # Create a key based on the attributes that define a duplicate
                    from_chain = action.get("from_chain", "")
                    to_chain = action.get("to_chain", "")
                    from_token = action.get("from_token", "")
                    to_token = action.get("to_token", "")

                    # Generate a unique identifier for logging and debugging
                    action_id = (
                        f"{from_chain}_{to_chain}_{from_token[:8]}_{to_token[:8]}"
                    )
                    action["bridge_action_id"] = action_id

                    key = (from_chain, to_chain, from_token, to_token)

                    if key not in action_groups:
                        action_groups[key] = []
                    action_groups[key].append((idx, action))
                except Exception as e:
                    self.context.logger.error(
                        f"Error processing bridge swap action: {e}. Action: {action}"
                    )

            # If no groups have more than one action, there are no duplicates
            if all(len(group) <= 1 for group in action_groups.values()):
                return actions

            # Process groups with duplicates
            indices_to_remove = []
            for _key, group in action_groups.items():
                if len(group) > 1:
                    try:
                        # Keep the first action and update its funds_percentage
                        base_idx, base_action = group[0]
                        total_percentage = base_action.get("funds_percentage", 0)
                        action_ids = [base_action.get("bridge_action_id", "unknown")]

                        # Sum up percentages from duplicates and mark them for removal
                        for idx, action in group[1:]:
                            action_id = action.get("bridge_action_id", "unknown")
                            action_ids.append(action_id)
                            percentage = action.get("funds_percentage", 0)
                            total_percentage += percentage
                            indices_to_remove.append(idx)

                        # Update the base action with the combined percentage
                        actions[base_idx]["funds_percentage"] = total_percentage
                        actions[base_idx]["merged_from"] = action_ids

                        self.context.logger.info(
                            f"Merged {len(group)} duplicate bridge swap actions (IDs: {', '.join(action_ids)}) from "
                            f"{base_action.get('from_token_symbol', 'unknown')} on {base_action.get('from_chain', 'unknown')} "
                            f"to {base_action.get('to_token_symbol', 'unknown')} on {base_action.get('to_chain', 'unknown')} "
                            f"with combined percentage {total_percentage}"
                        )
                    except Exception as e:
                        self.context.logger.error(
                            f"Error merging duplicate bridge swap actions: {e}. Group: {group}"
                        )

            # Create a new list without the removed actions
            if indices_to_remove:
                return [
                    action
                    for i, action in enumerate(actions)
                    if i not in indices_to_remove
                ]

            return actions
        except Exception as e:
            self.context.logger.error(
                f"Error in _merge_duplicate_bridge_swap_actions: {e}"
            )
            # In case of error, return the original actions to avoid breaking the workflow
            return actions

>>>>>>> 349d0da0
    def get_order_of_transactions(
        self,
    ) -> Generator[None, None, Optional[List[Dict[str, Any]]]]:
        """Get the order of transactions to perform based on the current pool status and token balances."""
        actions = []
        tokens = []
        # Process rewards
        # if self._can_claim_rewards():
        #     yield from self._process_rewards(actions)
        # if (  # noqa: E800
        #     self.synchronized_data.period_count != 0  # noqa: E800
        #     and self.synchronized_data.period_count % self.params.pnl_check_interval  # noqa: E800
        #     == 0  # noqa: E800
        #     and self.current_positions  # noqa: E800
        # ):  # noqa: E800
        #     tokens = yield from self._process_pnl(actions)  # noqa: E800
        if not self.selected_opportunities:
            return actions
        
        for opportunity in self.selected_opportunities:
            if opportunity.get("dex_type") == "velodrome":
                result2 = yield from self.get_velodrome_position_requirements()
                self.context.logger.info(f"result2: {result2}")
               
        # Prepare tokens for exit or investment
        available_tokens = yield from self._prepare_tokens_for_investment()
        if available_tokens is None:
            return actions
        tokens.extend(available_tokens)
        if self.position_to_exit:
            dex_type = self.position_to_exit.get("dex_type")
            num_of_tokens_required = 1 if dex_type == DexType.STURDY.value else 2
            exit_pool_action = self._build_exit_pool_action(
                tokens, num_of_tokens_required
            )
            if not exit_pool_action:
                self.context.logger.error("Error building exit pool action")
                return None
            actions.append(exit_pool_action)
        # Build actions based on selected opportunities
        for opportunity in self.selected_opportunities:
            bridge_swap_actions = self._build_bridge_swap_actions(opportunity, tokens)
            if bridge_swap_actions is None:
                self.context.logger.info("Error preparing bridge swap actions")
                return None
            if bridge_swap_actions:
                actions.extend(bridge_swap_actions)

            enter_pool_action = self._build_enter_pool_action(opportunity)
            if not enter_pool_action:
                self.context.logger.error("Error building enter pool action")
                return None
            actions.append(enter_pool_action)

<<<<<<< HEAD
        # actions = [{'dex_type': 'velodrome', 'pool_address': '0xf7f575F2c0f6C99fa9EfE1bDE9E11fA10BE4FEF9', 'pool_id': '0xf7f575F2c0f6C99fa9EfE1bDE9E11fA10BE4FEF9', 'has_incentives': False, 'total_apr': 87.16823152296979, 'organic_apr': 87.16823152296979, 'depth_score_300bp': 130913.59803529015, 'depth_score_400bp': 98185.19852646762, 'depth_score_500bp': 78548.15882117409, 'token0': '0x01bFF41798a0BcF287b996046Ca68b395DbC1071', 'token0_symbol': 'USDT0', 'token1': '0x0b2C639c533813f4Aa9D7837CAf62653d097Ff85', 'token1_symbol': 'USDC', 'composite_score': 3083224557.4765472, 'funds_percentage': 67.33122596959345, 'relative_funds_percentage': 1, 'is_cl_pool': True, 'is_stable': True, 'chain': 'optimism', 'token_requirements': {'position_requirements': [{'tick_range': [10, 11], 'current_tick': -2, 'status': 'BELOW_RANGE', 'allocation': 0.985860526340258, 'token0_ratio': 1.0, 'token1_ratio': 0.0}, {'tick_range': [9, 11], 'current_tick': -2, 'status': 'BELOW_RANGE', 'allocation': 0.014139473659741997, 'token0_ratio': 1.0, 'token1_ratio': 0.0}], 'current_price': 0.9997373580161597, 'current_tick': -2, 'overall_token0_ratio': np.float64(1.0), 'overall_token1_ratio': np.float64(0.0), 'recommendation': 'Provide 100% token0, 0% token1 for all positions', 'warnings': []}, 'max_amounts_in': [0, 0], 'action': 'EnterPool'}]
         
        # After actions.append(enter_pool_action)
        # Check for Velodrome positions with 100% allocation to one token
        if enter_pool_action.get("dex_type") == "velodrome" and "token_requirements" in enter_pool_action:
                    token_requirements = enter_pool_action.get("token_requirements", {})
                    
                    # Extract token ratios, handling potential NumPy types
                    try:
                        overall_token0_ratio = float(token_requirements.get("overall_token0_ratio", 0.5))
                        overall_token1_ratio = float(token_requirements.get("overall_token1_ratio", 0.5))
                    except (TypeError, ValueError):
                        # Fall back to checking recommendation text
                        recommendation = token_requirements.get("recommendation", "")
                        if "100% token0" in recommendation:
                            overall_token0_ratio = 1.0
                            overall_token1_ratio = 0.0
                        elif "100% token1" in recommendation:
                            overall_token0_ratio = 0.0
                            overall_token1_ratio = 1.0
                        else:
                            overall_token0_ratio = 0.5
                            overall_token1_ratio = 0.5
                    
                    self.context.logger.info(f"Velodrome position requirements: token0_ratio={overall_token0_ratio}, token1_ratio={overall_token1_ratio}")
                    
                    # Check if all funds should go to one token (using 0.99 threshold to handle floating point)
                    if (overall_token0_ratio >= 0.99 and overall_token1_ratio <= 0.01) or \
                       (overall_token0_ratio <= 0.01 and overall_token1_ratio >= 0.99):
                        
                        # Determine which token gets 100%
                        is_token0_full = overall_token0_ratio >= 0.99
                        target_token = enter_pool_action.get("token0") if is_token0_full else enter_pool_action.get("token1")
                        target_symbol = enter_pool_action.get("token0_symbol") if is_token0_full else enter_pool_action.get("token1_symbol")
                        
                        self.context.logger.info(f"Extreme allocation detected: 100% to {target_symbol}")
                        
                        # Track if we found any bridge routes to modify
                        bridge_routes_found = False
                        
                        # Check and modify existing FindBridgeRoute actions
                        for action in actions:
                            if action.get("action") == "FindBridgeRoute" and \
                               action.get("to_chain") == enter_pool_action.get("chain"):
                                
                                bridge_routes_found = True
                                
                                # Redirect all bridge routes to the target token
                                if action.get("to_token") != target_token:
                                    self.context.logger.info(f"Redirecting bridge route to {target_symbol}")
                                    action["to_token"] = target_token
                                    action["to_token_symbol"] = target_symbol
                        
                        # If no FindBridgeRoute actions were found, add one
                        if not bridge_routes_found and available_tokens:
                            self.context.logger.info("No bridge routes found, adding a new one")
                            
                            source_token = None
                            for token in available_tokens:
                                if token.get("token") != target_token:
                                    source_token = token
                                    break
    
                            # Use the first available token as source
                            
                            new_bridge_route = {
                                "action": "FindBridgeRoute",
                                "from_chain": source_token.get("chain"),
                                "to_chain": enter_pool_action.get("chain"),
                                "from_token": source_token.get("token"),
                                "from_token_symbol": source_token.get("token_symbol"),
                                "to_token": target_token,
                                "to_token_symbol": target_symbol,
                                "funds_percentage": 1.0  # Use 100% allocation
                            }
                            
                            self.context.logger.info(f"Added new bridge route: {source_token.get('token_symbol')} -> {target_symbol}")
                            
                            # Add to the beginning of actions instead of trying to find enter_pool_action's index
                            actions.insert(0, new_bridge_route)
    
        return actions
=======
        try:
            # Merge duplicate bridge swap actions
            merged_actions = self._merge_duplicate_bridge_swap_actions(actions)
            return merged_actions
        except Exception as e:
            self.context.logger.error(f"Error while merging bridge swap actions: {e}")
            # Return original actions if merging fails to avoid breaking the workflow
            return actions
>>>>>>> 349d0da0

    def _process_rewards(self, actions: List[Dict[str, Any]]) -> Generator:
        """Process reward claims and add actions."""
        allowed_chains = self.params.target_investment_chains
        for chain in allowed_chains:
            chain_id = self.params.chain_to_chain_id_mapping.get(chain)
            safe_address = self.params.safe_contract_addresses.get(chain)
            rewards = yield from self._get_rewards(chain_id, safe_address)
            if not rewards:
                continue
            action = self._build_claim_reward_action(rewards, chain)
            actions.append(action)

    def _prepare_tokens_for_investment(
        self,
    ) -> Generator[None, None, Optional[List[Dict[str, Any]]]]:
        """Prepare tokens for exit or investment, and append exit actions if needed."""
        tokens = []

        if self.position_to_exit:
            dex_type = self.position_to_exit.get("dex_type")
            num_of_tokens_required = 1 if dex_type == DexType.STURDY.value else 2
            tokens = self._build_tokens_from_position(
                self.position_to_exit, num_of_tokens_required
            )
            if not tokens or len(tokens) < num_of_tokens_required:
                self.context.logger.error(
                    f"{num_of_tokens_required} tokens required to exit pool, provided: {tokens}"
                )
                return None

        else:
            # Get available tokens and extend tokens list
            tokens = yield from self._get_available_tokens()

        if not tokens:
            self.context.logger.error("No tokens available for investment")
            return None  # Not enough tokens

        return tokens

    def _build_tokens_from_position(
        self, position: Dict[str, Any], num_tokens: int
    ) -> Optional[List[Dict[str, Any]]]:
        """Build token entries from position based on number of tokens required."""
        chain = position.get("chain")
        if num_tokens == 1:
            return [
                {
                    "chain": chain,
                    "token": position.get("token0"),
                    "token_symbol": position.get("token0_symbol"),
                }
            ]
        elif num_tokens == 2:
            return [
                {
                    "chain": chain,
                    "token": position.get("token0"),
                    "token_symbol": position.get("token0_symbol"),
                },
                {
                    "chain": chain,
                    "token": position.get("token1"),
                    "token_symbol": position.get("token1_symbol"),
                },
            ]
        else:
            return None

    def _get_available_tokens(
        self,
    ) -> Generator[None, None, Optional[List[Dict[str, Any]]]]:
        """Get tokens with the highest balances."""
        token_balances = []

        for position in self.synchronized_data.positions:
            chain = position.get("chain")
            for asset in position.get("assets", []):
                asset_address = asset.get("address")
                balance = asset.get("balance", 0)
                if chain and asset_address and balance > 0:
                    token_balances.append(
                        {
                            "chain": chain,
                            "token": asset_address,
                            "token_symbol": asset.get("asset_symbol"),
                            "balance": balance,
                        }
                    )

        # Sort tokens by balance in descending order
        token_balances.sort(key=lambda x: x["balance"], reverse=True)
        token_prices = yield from self._fetch_token_prices(token_balances)

        # Calculate the relative value of each token
        for token_data in token_balances:
            token_address = token_data["token"]
            chain = token_data["chain"]
            token_price = token_prices.get(token_address, 0)
            if token_address == ZERO_ADDRESS:
                decimals = 18
            else:
                decimals = yield from self._get_token_decimals(chain, token_address)
            token_data["value"] = (
                token_data["balance"] / (10**decimals)
            ) * token_price

        # Sort tokens by value in descending order and add the highest ones
        token_balances.sort(key=lambda x: x["value"], reverse=True)
        self.context.logger.info(f"Available token balances: {token_balances}")

        self.context.logger.info(
            f"Filtering tokens with a minimum investment value of: {self.params.min_investment_amount}"
        )
        token_balances = [
            token
            for token in token_balances
            if token["value"] >= self.params.min_investment_amount
        ]

        self.context.logger.info(
            f"Tokens selected for bridging/swapping: {token_balances}"
        )
        return token_balances

    def _build_exit_pool_action(
        self, tokens: List[Dict[str, Any]], num_of_tokens_required: int
    ) -> Optional[Dict[str, Any]]:
        """Build action for exiting the current pool."""
        if not self.position_to_exit:
            self.context.logger.error("No pool present")
            return None

        if len(tokens) < num_of_tokens_required:
            self.context.logger.error(
                f"Insufficient tokens provided for exit action. Required atleast {num_of_tokens_required}, provided: {tokens}"
            )
            return None

        exit_pool_action = {
            "action": (
                Action.WITHDRAW.value
                if self.position_to_exit.get("dex_type") == DexType.STURDY.value
                else Action.EXIT_POOL.value
            ),
            "dex_type": self.position_to_exit.get("dex_type"),
            "chain": self.position_to_exit.get("chain"),
            "assets": [token.get("token") for token in tokens],
            "pool_address": self.position_to_exit.get("pool_address"),
            "pool_type": self.position_to_exit.get("pool_type"),
            "is_stable": self.position_to_exit.get("is_stable"),
            "is_cl_pool": self.position_to_exit.get("is_cl_pool"),
        }

        # Handle Velodrome CL pools with multiple positions
        if (
            self.position_to_exit.get("dex_type") == DexType.VELODROME.value
            and self.position_to_exit.get("is_cl_pool")
            and "positions" in self.position_to_exit
        ):
            # Extract token IDs from all positions
            token_ids = [
                pos["token_id"] for pos in self.position_to_exit.get("positions", [])
            ]
            liquidities = [
                pos["liquidity"] for pos in self.position_to_exit.get("positions", [])
            ]
            if token_ids and liquidities:
                self.context.logger.info(
                    f"Exiting Velodrome CL pool with {len(token_ids)} positions. "
                    f"Token IDs: {token_ids}"
                )
                exit_pool_action["token_ids"] = token_ids
                exit_pool_action["liquidities"] = liquidities
        # For single position case (backward compatibility)
        elif "token_id" in self.position_to_exit:
            exit_pool_action["token_id"] = self.position_to_exit.get("token_id")
            exit_pool_action["liquidity"] = self.position_to_exit.get("liquidity")

        return exit_pool_action

    def _get_required_tokens(
        self, opportunity: Dict[str, Any]
    ) -> List[Tuple[str, str]]:
        """Get the list of required tokens for the opportunity."""
        required_tokens = []
        dest_token0_address = opportunity.get("token0")
        dest_token0_symbol = opportunity.get("token0_symbol")

        if dest_token0_address and dest_token0_symbol:
            required_tokens.append((dest_token0_address, dest_token0_symbol))

        # For non-STURDY dex types, we need two tokens
        if opportunity.get("dex_type") != DexType.STURDY.value:
            dest_token1_address = opportunity.get("token1")
            dest_token1_symbol = opportunity.get("token1_symbol")

            if dest_token1_address and dest_token1_symbol:
                required_tokens.append((dest_token1_address, dest_token1_symbol))

        return required_tokens

    def _group_tokens_by_chain(
        self, tokens: List[Dict[str, Any]]
    ) -> Dict[str, List[Dict[str, Any]]]:
        """Group tokens by chain."""
        tokens_by_chain = {}
        for token in tokens:
            chain = token.get("chain")
            if chain not in tokens_by_chain:
                tokens_by_chain[chain] = []
            tokens_by_chain[chain].append(token)
        return tokens_by_chain

    def _identify_missing_tokens(
        self,
        required_tokens: List[Tuple[str, str]],
        available_tokens: Dict[str, Dict[str, Any]],
        dest_chain: str,
    ) -> List[Tuple[str, str]]:
        """Identify which tokens we need but don't have on the destination chain."""
        tokens_we_need = []
        for req_token_addr, req_token_symbol in required_tokens:
            if req_token_addr in available_tokens:
                self.context.logger.info(
                    f"Token {req_token_symbol} ({req_token_addr}) already available on {dest_chain}"
                )
            else:
                tokens_we_need.append((req_token_addr, req_token_symbol))
        return tokens_we_need

    def _handle_all_tokens_available(
        self,
        tokens: List[Dict[str, Any]],
        required_tokens: List[Tuple[str, str]],
        dest_chain: str,
        relative_funds_percentage: float,
    ) -> List[Dict[str, Any]]:
        """Handle the case where we have all required tokens on the destination chain."""
        bridge_swap_actions = []
        if required_tokens:
            # Get tokens from other chains
            other_chain_tokens = [
                token for token in tokens if token.get("chain") != dest_chain
            ]

            # If we have tokens from other chains and required tokens
            if other_chain_tokens and required_tokens:
                # Distribute tokens from other chains evenly among all required tokens
                for idx, token in enumerate(other_chain_tokens):
                    # Get the destination token for this source token
                    dest_token_address, dest_token_symbol = required_tokens[
                        idx % len(required_tokens)
                    ]

                    # Calculate percentage based on total required tokens
                    token_percentage = relative_funds_percentage / len(required_tokens)

                    # Add bridge action
                    self._add_bridge_swap_action(
                        bridge_swap_actions,
                        token,
                        dest_chain,
                        dest_token_address,
                        dest_token_symbol,
                        token_percentage,
                    )

        return bridge_swap_actions

    def _handle_some_tokens_available(
        self,
        tokens: List[Dict[str, Any]],
        required_tokens: List[Tuple[str, str]],
        tokens_we_need: List[Tuple[str, str]],
        dest_chain: str,
        relative_funds_percentage: float,
    ) -> List[Dict[str, Any]]:
        """Handle the case where we have some but not all required tokens."""
        bridge_swap_actions = []

        # First, handle tokens from other chains
        other_chain_tokens = [
            token for token in tokens if token.get("chain") != dest_chain
        ]
        for idx, token in enumerate(other_chain_tokens):
            dest_token_address, dest_token_symbol = tokens_we_need[
                idx % len(tokens_we_need)
            ]
            self._add_bridge_swap_action(
                bridge_swap_actions,
                token,
                dest_chain,
                dest_token_address,
                dest_token_symbol,
                relative_funds_percentage,
            )

        # Then, handle tokens on the destination chain that need to be swapped
        dest_chain_tokens = [
            token for token in tokens if token.get("chain") == dest_chain
        ]
        for token in dest_chain_tokens:
            # Skip if this token is already one of the required tokens
            if any(token.get("token") == req_token for req_token, _ in required_tokens):
                continue

            # Swap to the first missing token
            dest_token_address, dest_token_symbol = tokens_we_need[0]
            self._add_bridge_swap_action(
                bridge_swap_actions,
                token,
                dest_chain,
                dest_token_address,
                dest_token_symbol,
                relative_funds_percentage,
            )

        # If no actions created yet, use available required tokens to get missing ones
        if not bridge_swap_actions:
            available_tokens_on_dest_list = [
                token
                for token in dest_chain_tokens
                if any(
                    token.get("token") == req_token for req_token, _ in required_tokens
                )
            ]

            if available_tokens_on_dest_list and tokens_we_need:
                source_token = available_tokens_on_dest_list[0]
                for dest_token_address, dest_token_symbol in tokens_we_need:
                    # Skip if this is the same token (no need to swap)
                    if source_token.get("token") == dest_token_address:
                        continue

                    # Calculate percentage based on total required tokens
                    token_percentage = relative_funds_percentage / len(required_tokens)

                    self._add_bridge_swap_action(
                        bridge_swap_actions,
                        source_token,
                        dest_chain,
                        dest_token_address,
                        dest_token_symbol,
                        token_percentage,
                    )

        return bridge_swap_actions

    def _handle_all_tokens_needed(
        self,
        tokens: List[Dict[str, Any]],
        required_tokens: List[Tuple[str, str]],
        dest_chain: str,
        relative_funds_percentage: float,
    ) -> List[Dict[str, Any]]:
        """Handle the case where we need all tokens."""
        bridge_swap_actions = []

        # Handle single source token case
        if len(tokens) == 1:
            token = tokens[0]
            for dest_token_address, dest_token_symbol in required_tokens:
                # Skip if same token on same chain
                if (
                    token.get("chain") == dest_chain
                    and token.get("token") == dest_token_address
                ):
                    continue

                token_percentage = relative_funds_percentage / len(required_tokens)

                self._add_bridge_swap_action(
                    bridge_swap_actions,
                    token,
                    dest_chain,
                    dest_token_address,
                    dest_token_symbol,
                    token_percentage,
                )
        else:
            # Multiple source tokens case
            tokens.sort(key=lambda x: x["token"])
            dest_tokens = sorted(required_tokens, key=lambda x: x[0])

            for idx, token in enumerate(tokens):
                dest_token_address, dest_token_symbol = dest_tokens[
                    idx % len(dest_tokens)
                ]

                # Skip if same token on same chain
                if (
                    token.get("chain") == dest_chain
                    and token.get("token") == dest_token_address
                ):
                    continue

                token_percentage = relative_funds_percentage / len(dest_tokens)

                self._add_bridge_swap_action(
                    bridge_swap_actions,
                    token,
                    dest_chain,
                    dest_token_address,
                    dest_token_symbol,
                    token_percentage,
                )

        return bridge_swap_actions

    def _build_bridge_swap_actions(
        self, opportunity: Dict[str, Any], tokens: List[Dict[str, Any]]
    ) -> List[Dict[str, Any]]:
        """Build bridge and swap actions for the given tokens."""
        # Validate input
        if not opportunity:
            self.context.logger.error("No pool present.")
            return None

        # Extract key opportunity details
        dest_chain = opportunity.get("chain")
        relative_funds_percentage = opportunity.get("relative_funds_percentage")

        if not dest_chain or not opportunity.get("token0"):
            self.context.logger.error(f"Incomplete data in opportunity {opportunity}")
            return None

        # Get required tokens for this opportunity
        required_tokens = self._get_required_tokens(opportunity)
        if not required_tokens:
            self.context.logger.error("No required tokens identified")
            return None

        # Group tokens by chain and identify what we have/need
        tokens_by_chain = self._group_tokens_by_chain(tokens)
        dest_chain_tokens = tokens_by_chain.get(dest_chain, [])
        available_tokens_on_dest = {
            token.get("token"): token for token in dest_chain_tokens
        }
        tokens_we_need = self._identify_missing_tokens(
            required_tokens, available_tokens_on_dest, dest_chain
        )

        # Handle different scenarios based on what tokens we have/need
        if not tokens_we_need:
            # We have all required tokens, just bridge from other chains
            return self._handle_all_tokens_available(
                tokens, required_tokens, dest_chain, relative_funds_percentage
            )
        elif len(tokens_we_need) < len(required_tokens):
            # We have some tokens but not all
            return self._handle_some_tokens_available(
                tokens,
                required_tokens,
                tokens_we_need,
                dest_chain,
                relative_funds_percentage,
            )
        else:
            # We need all tokens
            return self._handle_all_tokens_needed(
                tokens, required_tokens, dest_chain, relative_funds_percentage
            )

    def _add_bridge_swap_action(
        self,
        actions: List[Dict[str, Any]],
        token: Dict[str, Any],
        dest_chain: str,
        dest_token_address: str,
        dest_token_symbol: str,
        relative_funds_percentage: float,
    ) -> None:
        """Helper function to add a bridge swap action."""
        source_token_chain = token.get("chain")
        source_token_address = token.get("token")
        source_token_symbol = token.get("token_symbol")

        if (
            not source_token_chain
            or not source_token_address
            or not source_token_symbol
        ):
            self.context.logger.error(f"Incomplete data in tokens {token}")
            return

        # Only add bridge/swap action if:
        # 1. We need to bridge to a different chain, OR
        # 2. We need to swap to a different token on the same chain
        if source_token_chain != dest_chain:
            # Need to bridge to different chain
            self.context.logger.info(
                f"Adding bridge action from {source_token_symbol} on {source_token_chain} "
                f"to {dest_token_symbol} on {dest_chain}"
            )
            actions.append(
                {
                    "action": Action.FIND_BRIDGE_ROUTE.value,
                    "from_chain": source_token_chain,
                    "to_chain": dest_chain,
                    "from_token": source_token_address,
                    "from_token_symbol": source_token_symbol,
                    "to_token": dest_token_address,
                    "to_token_symbol": dest_token_symbol,
                    "funds_percentage": relative_funds_percentage,
                }
            )
        elif source_token_address != dest_token_address:
            # Same chain but different token, need to swap
            self.context.logger.info(
                f"Adding swap action from {source_token_symbol} to {dest_token_symbol} "
                f"on chain {dest_chain}"
            )
            actions.append(
                {
                    "action": Action.FIND_BRIDGE_ROUTE.value,
                    "from_chain": source_token_chain,
                    "to_chain": dest_chain,
                    "from_token": source_token_address,
                    "from_token_symbol": source_token_symbol,
                    "to_token": dest_token_address,
                    "to_token_symbol": dest_token_symbol,
                    "funds_percentage": relative_funds_percentage,
                }
            )
        else:
            # Same token on same chain, no action needed
            self.context.logger.info(
                f"No bridge/swap needed for {source_token_symbol} on {source_token_chain} "
                f"as it's already the required token"
            )

    def _build_enter_pool_action(self, opportunity) -> Dict[str, Any]:
        """Build action for entering the pool with the highest APR."""
        if not opportunity:
            self.context.logger.error("No pool present.")
            return None

        action_details = {
            **opportunity,
            "action": (
                Action.DEPOSIT.value
                if opportunity.get("dex_type") == DexType.STURDY.value
                else Action.ENTER_POOL.value
            ),
        }
        return action_details

    def _build_claim_reward_action(
        self, rewards: Dict[str, Any], chain: str
    ) -> Dict[str, Any]:
        return {
            "action": Action.CLAIM_REWARDS.value,
            "chain": chain,
            "users": rewards.get("users"),
            "tokens": rewards.get("tokens"),
            "claims": rewards.get("claims"),
            "proofs": rewards.get("proofs"),
            "token_symbols": rewards.get("symbols"),
        }

    def _get_asset_symbol(self, chain: str, address: str) -> Optional[str]:
        positions = self.synchronized_data.positions
        for position in positions:
            if position.get("chain") == chain:
                for asset in position.get("assets", {}):
                    if asset.get("address") == address:
                        return asset.get("asset_symbol")

        return None

    def _get_rewards(
        self, chain_id: int, user_address: str
    ) -> Generator[None, None, Optional[Dict[str, Any]]]:
        base_url = self.params.merkl_user_rewards_url
        params = {"user": user_address, "chainId": chain_id, "proof": True}
        api_url = f"{base_url}?{urlencode(params)}"
        response = yield from self.get_http_response(
            method="GET",
            url=api_url,
            headers={"accept": "application/json"},
        )

        if response.status_code not in HTTP_OK:
            self.context.logger.error(
                f"Could not retrieve data from url {api_url}. Status code {response.status_code}. Error Message: {response.body}"
            )
            return None

        try:
            data = json.loads(response.body)
            self.context.logger.info(f"User rewards: {data}")
            tokens = [k for k, v in data.items() if v.get("proof")]
            if not tokens:
                self.context.logger.info("No tokens to claim!")
                return None
            symbols = [data[t].get("symbol") for t in tokens]
            claims = [int(data[t].get("accumulated", 0)) for t in tokens]

            # Check if all claims are zero
            if all(claim == 0 for claim in claims):
                self.context.logger.info("All claims are zero, nothing to claim")
                return None

            unclaimed = [int(data[t].get("unclaimed", 0)) for t in tokens]
            # Check if everything has been already claimed are zero
            if all(claim == 0 for claim in unclaimed):
                self.context.logger.info(
                    "All accumulated claims already made. Nothing left to claim."
                )
                return None

            proofs = [data[t].get("proof") for t in tokens]
            return {
                "users": [user_address] * len(tokens),
                "tokens": tokens,
                "symbols": symbols,
                "claims": claims,
                "proofs": proofs,
            }
        except (ValueError, TypeError) as e:
            self.context.logger.error(
                f"Could not parse response from api, "
                f"the following error was encountered {type(e).__name__}: {e}"
            )
            return None

    def _can_claim_rewards(self) -> bool:
        # Check if rewards can be claimed. Rewards can be claimed if either:
        # 1. No rewards have been claimed yet (last_reward_claimed_timestamp is None), or
        # 2. The current timestamp exceeds the allowed reward claiming time period since the last claim.

        current_timestamp = cast(
            SharedState, self.context.state
        ).round_sequence.last_round_transition_timestamp.timestamp()

        last_claimed_timestamp = self.synchronized_data.last_reward_claimed_timestamp
        if last_claimed_timestamp is None:
            return True
        return (
            current_timestamp
            >= last_claimed_timestamp + self.params.reward_claiming_time_period
        )<|MERGE_RESOLUTION|>--- conflicted
+++ resolved
@@ -166,8 +166,7 @@
             yield from self.wait_until_round_end()
 
         self.set_done()
-
-<<<<<<< HEAD
+    
     
     def calculate_velodrome_cl_token_requirements(self, tick_bands, current_price, tick_spacing=1):
         """
@@ -488,202 +487,6 @@
         self.context.logger.info("Velodrome position analysis complete")
         return results
 
-    def calculate_initial_investment_value(
-        self, position: Dict[str, Any]
-    ) -> Generator[None, None, Optional[float]]:
-        """Calculate the initial investment value based on the initial transaction."""
-
-        chain = position.get("chain")
-        initial_amount0 = position.get("amount0")
-        initial_amount1 = position.get("amount1")
-        timestamp = position.get("timestamp")
-
-        if None in (initial_amount0, initial_amount1, timestamp):
-            self.context.logger.error(
-                "Missing initial amounts or timestamp in position data."
-            )
-            return None
-
-        date_str = datetime.utcfromtimestamp(timestamp).strftime("%d-%m-%Y")
-        tokens = []
-        # Fetch historical prices
-        tokens.append([position.get("token0_symbol"), position.get("token0")])
-        if position.get("token1") is not None:
-            tokens.append([position.get("token1_symbol"), position.get("token1")])
-
-        historical_prices = yield from self._fetch_historical_token_prices(
-            tokens, date_str, chain
-        )
-
-        if not historical_prices:
-            self.context.logger.error("Failed to fetch historical token prices.")
-            return None
-
-        # Get the price for token0
-        initial_price0 = historical_prices.get(position.get("token0"))
-        if initial_price0 is None:
-            self.context.logger.error("Historical price not found for token0.")
-            return None
-
-        # Calculate initial investment value for token0
-        token0_decimals = yield from self._get_token_decimals(
-            chain, (position.get("token0"))
-        )
-        V_initial = (initial_amount0 / (10**token0_decimals)) * initial_price0
-
-        # If token1 exists, include it in the calculations
-        if position.get("token1") is not None and initial_amount1 is not None:
-            initial_price1 = historical_prices.get(position.get("token1"))
-            if initial_price1 is None:
-                self.context.logger.error("Historical price not found for token1.")
-                return None
-            token1_decimals = yield from self._get_token_decimals(
-                chain, (position.get("token1"))
-            )
-            V_initial += (initial_amount1 / (10**token1_decimals)) * initial_price1
-
-        return V_initial
-
-    def _fetch_historical_token_prices(
-        self, tokens: List[List[str]], date_str: str, chain: str
-    ) -> Generator[None, None, Dict[str, float]]:
-        """Fetch historical token prices for a specific date."""
-        historical_prices = {}
-
-        coin_list = yield from self.fetch_coin_list()
-        if not coin_list:
-            self.context.logger.error("Failed to fetch the coin list from CoinGecko.")
-            return historical_prices
-
-        headers = {"Accept": "application/json"}
-        if self.coingecko.api_key:
-            headers["x-cg-api-key"] = self.coingecko.api_key
-
-        for token_symbol, token_address in tokens:
-            # Get CoinGecko ID.
-            coingecko_id = yield from self.get_token_id_from_symbol(
-                token_address, token_symbol, coin_list, chain
-            )
-            if not coingecko_id:
-                self.context.logger.error(
-                    f"CoinGecko ID not found for token {token_address} with symbol {token_symbol}."
-                )
-                continue
-
-            endpoint = self.coingecko.historical_price_endpoint.format(
-                coin_id=coingecko_id,
-                date=date_str,
-            )
-
-            success, response_json = yield from self._request_with_retries(
-                endpoint=endpoint,
-                headers=headers,
-                rate_limited_code=self.coingecko.rate_limited_code,
-                rate_limited_callback=self.coingecko.rate_limited_status_callback,
-                retry_wait=self.params.sleep_time,
-            )
-
-            if success:
-                price = (
-                    response_json.get("market_data", {})
-                    .get("current_price", {})
-                    .get("usd")
-                )
-                if price:
-                    historical_prices[token_address] = price
-                else:
-                    self.context.logger.error(
-                        f"No price in response for token {token_address}"
-                    )
-            else:
-                self.context.logger.error(
-                    f"Failed to fetch historical price for {token_address}"
-                )
-
-        return historical_prices
-
-    def fetch_coin_list(self) -> Generator[None, None, Optional[List[Any]]]:
-        """Fetches the list of coins from CoinGecko API only once."""
-        url = "https://api.coingecko.com/api/v3/coins/list"
-        response = yield from self.get_http_response("GET", url, None, None)
-
-        try:
-            response_json = json.loads(response.body)
-            return response_json
-        except json.decoder.JSONDecodeError as e:
-            self.context.logger.error(f"Failed to fetch coin list: {e}")
-            return None
-
-    def get_token_id_from_symbol_cached(
-        self, symbol, token_name, coin_list
-    ) -> Optional[str]:
-        """Retrieve the CoinGecko token ID using the token's symbol and name."""
-
-        self.context.logger.info(f"Type of coin_list: {type(coin_list)}")
-
-        # Check the type before accessing by index.
-        if isinstance(coin_list, dict):
-            self.context.logger.info(
-                f"Coin list is a dict with keys: {list(coin_list.keys())}"
-            )
-            coin_list = list(coin_list.values())
-        elif isinstance(coin_list, list) and coin_list:
-            self.context.logger.info(f"First element of coin_list: {coin_list[0]}")
-
-        # Build candidates ensuring that each element is a dict.
-        candidates = [
-            coin
-            for coin in coin_list
-            if isinstance(coin, dict)
-            and coin.get("symbol", "").lower() == symbol.lower()
-        ]
-
-        if not candidates:
-            return None
-
-        # If single candidate, return it.
-        if len(candidates) == 1:
-            return candidates[0]["id"]
-
-        normalized_token_name = token_name.replace(" ", "").lower()
-        for coin in candidates:
-            coin_name = coin["name"].replace(" ", "").lower()
-            if coin_name == normalized_token_name or coin_name == symbol.lower():
-                return coin["id"]
-        return None
-
-    def get_token_id_from_symbol(
-        self, token_address, symbol, coin_list, chain_name
-    ) -> Generator[None, None, Optional[str]]:
-        """Retrieve the CoinGecko token ID using the token's address, symbol, and chain name."""
-        token_name = yield from self._fetch_token_name_from_contract(
-            chain_name, token_address
-        )
-        if not token_name:
-            matching_coins = [
-                coin for coin in coin_list if coin["symbol"].lower() == symbol.lower()
-            ]
-            return matching_coins[0]["id"] if len(matching_coins) == 1 else None
-
-        return self.get_token_id_from_symbol_cached(symbol, token_name, coin_list)
-
-    def _fetch_token_name_from_contract(
-        self, chain: str, token_address: str
-    ) -> Generator[None, None, Optional[str]]:
-        """Fetch the token name from the ERC20 contract."""
-
-        token_name = yield from self.contract_interact(
-            performative=ContractApiMessage.Performative.GET_RAW_TRANSACTION,
-            contract_address=token_address,
-            contract_public_id=ERC20.contract_id,
-            contract_callable="get_name",
-            data_key="data",
-            chain_id=chain,
-        )
-        return token_name
-
-=======
->>>>>>> 349d0da0
     def execute_hyper_strategy(self) -> None:
         """Executes hyper strategy"""
         hyper_strategy = self.params.selected_hyper_strategy
@@ -965,9 +768,6 @@
         )
         self.shared_state.strategy_to_filehash.pop(strategy_req)
         self._inflight_strategy_req = None
-<<<<<<< HEAD
-    
-=======
 
     def _merge_duplicate_bridge_swap_actions(
         self, actions: List[Dict[str, Any]]
@@ -1024,7 +824,11 @@
                     try:
                         # Keep the first action and update its funds_percentage
                         base_idx, base_action = group[0]
-                        total_percentage = base_action.get("funds_percentage", 0)
+                        if total_percentage > 1.0:
+                            self.context.logger.warning(
+                                f"Total percentage {total_percentage:.2%} exceeds 100%, capping at 100%"
+                            )
+                            total_percentage = 1.0
                         action_ids = [base_action.get("bridge_action_id", "unknown")]
 
                         # Sum up percentages from duplicates and mark them for removal
@@ -1066,7 +870,6 @@
             # In case of error, return the original actions to avoid breaking the workflow
             return actions
 
->>>>>>> 349d0da0
     def get_order_of_transactions(
         self,
     ) -> Generator[None, None, Optional[List[Dict[str, Any]]]]:
@@ -1076,21 +879,9 @@
         # Process rewards
         # if self._can_claim_rewards():
         #     yield from self._process_rewards(actions)
-        # if (  # noqa: E800
-        #     self.synchronized_data.period_count != 0  # noqa: E800
-        #     and self.synchronized_data.period_count % self.params.pnl_check_interval  # noqa: E800
-        #     == 0  # noqa: E800
-        #     and self.current_positions  # noqa: E800
-        # ):  # noqa: E800
-        #     tokens = yield from self._process_pnl(actions)  # noqa: E800
         if not self.selected_opportunities:
             return actions
-        
-        for opportunity in self.selected_opportunities:
-            if opportunity.get("dex_type") == "velodrome":
-                result2 = yield from self.get_velodrome_position_requirements()
-                self.context.logger.info(f"result2: {result2}")
-               
+
         # Prepare tokens for exit or investment
         available_tokens = yield from self._prepare_tokens_for_investment()
         if available_tokens is None:
@@ -1120,12 +911,8 @@
                 self.context.logger.error("Error building enter pool action")
                 return None
             actions.append(enter_pool_action)
-
-<<<<<<< HEAD
-        # actions = [{'dex_type': 'velodrome', 'pool_address': '0xf7f575F2c0f6C99fa9EfE1bDE9E11fA10BE4FEF9', 'pool_id': '0xf7f575F2c0f6C99fa9EfE1bDE9E11fA10BE4FEF9', 'has_incentives': False, 'total_apr': 87.16823152296979, 'organic_apr': 87.16823152296979, 'depth_score_300bp': 130913.59803529015, 'depth_score_400bp': 98185.19852646762, 'depth_score_500bp': 78548.15882117409, 'token0': '0x01bFF41798a0BcF287b996046Ca68b395DbC1071', 'token0_symbol': 'USDT0', 'token1': '0x0b2C639c533813f4Aa9D7837CAf62653d097Ff85', 'token1_symbol': 'USDC', 'composite_score': 3083224557.4765472, 'funds_percentage': 67.33122596959345, 'relative_funds_percentage': 1, 'is_cl_pool': True, 'is_stable': True, 'chain': 'optimism', 'token_requirements': {'position_requirements': [{'tick_range': [10, 11], 'current_tick': -2, 'status': 'BELOW_RANGE', 'allocation': 0.985860526340258, 'token0_ratio': 1.0, 'token1_ratio': 0.0}, {'tick_range': [9, 11], 'current_tick': -2, 'status': 'BELOW_RANGE', 'allocation': 0.014139473659741997, 'token0_ratio': 1.0, 'token1_ratio': 0.0}], 'current_price': 0.9997373580161597, 'current_tick': -2, 'overall_token0_ratio': np.float64(1.0), 'overall_token1_ratio': np.float64(0.0), 'recommendation': 'Provide 100% token0, 0% token1 for all positions', 'warnings': []}, 'max_amounts_in': [0, 0], 'action': 'EnterPool'}]
-         
-        # After actions.append(enter_pool_action)
-        # Check for Velodrome positions with 100% allocation to one token
+        
+         # Check for Velodrome positions with 100% allocation to one token
         if enter_pool_action.get("dex_type") == "velodrome" and "token_requirements" in enter_pool_action:
                     token_requirements = enter_pool_action.get("token_requirements", {})
                     
@@ -1203,8 +990,6 @@
                             # Add to the beginning of actions instead of trying to find enter_pool_action's index
                             actions.insert(0, new_bridge_route)
     
-        return actions
-=======
         try:
             # Merge duplicate bridge swap actions
             merged_actions = self._merge_duplicate_bridge_swap_actions(actions)
@@ -1213,7 +998,6 @@
             self.context.logger.error(f"Error while merging bridge swap actions: {e}")
             # Return original actions if merging fails to avoid breaking the workflow
             return actions
->>>>>>> 349d0da0
 
     def _process_rewards(self, actions: List[Dict[str, Any]]) -> Generator:
         """Process reward claims and add actions."""
