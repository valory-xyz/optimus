# -*- coding: utf-8 -*-
# ------------------------------------------------------------------------------
#
#   Copyright 2024 Valory AG
#
#   Licensed under the Apache License, Version 2.0 (the "License");
#   you may not use this file except in compliance with the License.
#   You may obtain a copy of the License at
#
#       http://www.apache.org/licenses/LICENSE-2.0
#
#   Unless required by applicable law or agreed to in writing, software
#   distributed under the License is distributed on an "AS IS" BASIS,
#   WITHOUT WARRANTIES OR CONDITIONS OF ANY KIND, either express or implied.
#   See the License for the specific language governing permissions and
#   limitations under the License.
#
# ------------------------------------------------------------------------------

"""This module contains the shared state for the abci skill of LiquidityTraderAbciApp."""
import json
import os
from datetime import datetime
from pathlib import Path
from time import time
from typing import Any, Callable, Dict, List, Optional, Tuple

from aea.skills.base import Model, SkillContext

from packages.valory.skills.abstract_round_abci.models import BaseParams
from packages.valory.skills.abstract_round_abci.models import (
    BenchmarkTool as BaseBenchmarkTool,
)
from packages.valory.skills.abstract_round_abci.models import Requests as BaseRequests
from packages.valory.skills.abstract_round_abci.models import (
    SharedState as BaseSharedState,
)
from packages.valory.skills.abstract_round_abci.models import TypeCheckMixin
from packages.valory.skills.liquidity_trader_abci.rounds import LiquidityTraderAbciApp


MINUTE_UNIX = 60


class SharedState(BaseSharedState):
    """Keep the current shared state of the skill."""

    abci_app_cls = LiquidityTraderAbciApp

    def __init__(self, *args: Any, skill_context: SkillContext, **kwargs: Any) -> None:
        """Initialize the state."""
        super().__init__(*args, skill_context=skill_context, **kwargs)
        self.in_flight_req: bool = False
        self.strategy_to_filehash: Dict[str, str] = {}
        self.strategies_executables: Dict[str, Tuple[str, str]] = {}
        self.trading_type: str = ""
        self.selected_protocols: List[str] = []
        self.request_count: int = 0
        self.request_queue = []
        self.req_to_callback: Dict[str, Tuple[Callable, Dict[str, Any]]] = {}
        self.agent_reasoning: str = ""
        self._token_price_cache = {}
        self._token_price_cache_ttl = 600

    def setup(self) -> None:
        """Set up the model."""
        super().setup()
        params = self.context.params
        self.strategy_to_filehash = {
            value: key for key, value in params.file_hash_to_strategies.items()
        }
        strategy_exec = self.strategy_to_filehash.keys()
        # Extract all strategy values from the available_strategies dictionary
        available_strategies_list = [
            strategy
            for strategies in params.available_strategies.values()
            for strategy in strategies
        ]

        # Iterate over each strategy in the flattened list of available strategies
        for selected_strategy in available_strategies_list:
            if selected_strategy not in strategy_exec:
                raise ValueError(
                    f"The selected trading strategy {selected_strategy} "
                    f"is not in the strategies' executables {strategy_exec}."
                )


Requests = BaseRequests
BenchmarkTool = BaseBenchmarkTool


class CoingeckoRateLimiter:
    """Keeps track of the rate limiting for Coingecko."""

    def __init__(self, limit: int, credits_: int) -> None:
        """Initialize the Coingecko rate limiter."""
        self._limit = self._remaining_limit = limit
        self._credits = self._remaining_credits = credits_
        self._last_request_time = time()

    @property
    def limit(self) -> int:
        """Get the limit per minute."""
        return self._limit

    @property
    def credits(self) -> int:
        """Get the requests' cap per month."""
        return self._credits

    @property
    def remaining_limit(self) -> int:
        """Get the remaining limit per minute."""
        return self._remaining_limit

    @property
    def remaining_credits(self) -> int:
        """Get the remaining requests' cap per month."""
        return self._remaining_credits

    @property
    def last_request_time(self) -> float:
        """Get the timestamp of the last request."""
        return self._last_request_time

    @property
    def rate_limited(self) -> bool:
        """Check whether we are rate limited."""
        return self.remaining_limit == 0

    @property
    def no_credits(self) -> bool:
        """Check whether all the credits have been spent."""
        return self.remaining_credits == 0

    @property
    def cannot_request(self) -> bool:
        """Check whether we cannot perform a request."""
        return self.rate_limited or self.no_credits

    @property
    def credits_reset_timestamp(self) -> int:
        """Get the UNIX timestamp in which the Coingecko credits reset."""
        current_date = datetime.now()
        first_day_of_next_month = datetime(current_date.year, current_date.month + 1, 1)
        return int(first_day_of_next_month.timestamp())

    @property
    def can_reset_credits(self) -> bool:
        """Check whether the Coingecko credits can be reset."""
        return self.last_request_time >= self.credits_reset_timestamp

    def _update_limits(self) -> None:
        """Update the remaining limits and the credits if necessary."""
        time_passed = time() - self.last_request_time
        limit_increase = int(time_passed / MINUTE_UNIX) * self.limit
        self._remaining_limit = min(self.limit, self.remaining_limit + limit_increase)
        if self.can_reset_credits:
            self._remaining_credits = self.credits

    def _burn_credit(self) -> None:
        """Use one credit."""
        self._remaining_limit -= 1
        self._remaining_credits -= 1
        self._last_request_time = time()

    def check_and_burn(self) -> bool:
        """Check whether we can perform a new request, and if yes, update the remaining limit and credits."""
        self._update_limits()
        if self.cannot_request:
            return False
        self._burn_credit()
        return True


class Coingecko(Model, TypeCheckMixin):
    """Coingecko configuration."""

    def __init__(self, *args: Any, **kwargs: Any) -> None:
        """Initialize the Coingecko object."""
        self.token_price_endpoint: str = self._ensure(
            "token_price_endpoint", kwargs, str
        )
        self.coin_price_endpoint: str = self._ensure("coin_price_endpoint", kwargs, str)
        self.api_key: Optional[str] = self._ensure("api_key", kwargs, Optional[str])
        self.rate_limited_code: int = self._ensure("rate_limited_code", kwargs, int)
        self.historical_price_endpoint: str = self._ensure(
            "historical_price_endpoint", kwargs, str
        )
        self.chain_to_platform_id_mapping: Dict[str, str] = json.loads(
            self._ensure("chain_to_platform_id_mapping", kwargs, str)
        )
        limit: int = self._ensure("requests_per_minute", kwargs, int)
        credits_: int = self._ensure("credits", kwargs, int)
        self.rate_limiter = CoingeckoRateLimiter(limit, credits_)
        super().__init__(*args, **kwargs)

    def rate_limited_status_callback(self) -> None:
        """Callback when a rate-limited status is returned from the API."""
        self.context.logger.error(
            "Unexpected rate-limited status code was received from the Coingecko API! "
            "Setting the limit to 0 on the local rate limiter to partially address the issue. "
            "Please check whether the `Coingecko` overrides are set corresponding to the API's rules."
        )
        self.rate_limiter._remaining_limit = 0
        self.rate_limiter._last_request_time = time()


class Params(BaseParams):
    """Parameters"""

    def __init__(self, *args: Any, **kwargs: Any) -> None:
        """Init"""
        self.initial_assets = json.loads(self._ensure("initial_assets", kwargs, str))
        self.safe_contract_addresses = json.loads(
            self._ensure("safe_contract_addresses", kwargs, str)
        )
        self.merkl_fetch_campaigns_args = json.loads(
            self._ensure("merkl_fetch_campaigns_args", kwargs, str)
        )
        self.allowed_chains: List[str] = self._ensure(
            "allowed_chains", kwargs, List[str]
        )
        self.gas_reserve = json.loads(self._ensure("gas_reserve", kwargs, str))
        self.apr_threshold = self._ensure("apr_threshold", kwargs, int)
        self.round_threshold = self._ensure("round_threshold", kwargs, int)
        self.min_balance_multiplier = self._ensure(
            "min_balance_multiplier", kwargs, int
        )
        self.multisend_contract_addresses = json.loads(
            self._ensure("multisend_contract_addresses", kwargs, str)
        )
        self.lifi_advance_routes_url = self._ensure(
            "lifi_advance_routes_url", kwargs, str
        )
        self.lifi_fetch_step_transaction_url = self._ensure(
            "lifi_fetch_step_transaction_url", kwargs, str
        )
        self.lifi_check_status_url = self._ensure("lifi_check_status_url", kwargs, str)
        self.slippage_for_swap = self._ensure("slippage_for_swap", kwargs, float)
        self.slippage_tolerance = self._ensure("slippage_tolerance", kwargs, float)
        self.allowed_dexs: List[str] = self._ensure("allowed_dexs", kwargs, List[str])
        self.balancer_vault_contract_addresses = json.loads(
            self._ensure("balancer_vault_contract_addresses", kwargs, str)
        )
        self.balancer_queries_contract_addresses = json.loads(
            self._ensure("balancer_queries_contract_addresses", kwargs, str)
        )
        self.uniswap_position_manager_contract_addresses = json.loads(
            self._ensure("uniswap_position_manager_contract_addresses", kwargs, str)
        )
        self.chain_to_chain_key_mapping = json.loads(
            self._ensure("chain_to_chain_key_mapping", kwargs, str)
        )
        self.max_num_of_retries = self._ensure("max_num_of_retries", kwargs, int)
        self.waiting_period_for_status_check = self._ensure(
            "waiting_period_for_status_check", kwargs, int
        )
        self.reward_claiming_time_period = self._ensure(
            "reward_claiming_time_period", kwargs, int
        )
        self.merkl_distributor_contract_addresses = json.loads(
            self._ensure("merkl_distributor_contract_addresses", kwargs, str)
        )
        self.intermediate_tokens = json.loads(
            self._ensure("intermediate_tokens", kwargs, str)
        )
        self.lifi_fetch_tools_url = self._ensure("lifi_fetch_tools_url", kwargs, str)
        self.merkl_user_rewards_url = self._ensure(
            "merkl_user_rewards_url", kwargs, str
        )
        self.tenderly_bundle_simulation_url = self._ensure(
            "tenderly_bundle_simulation_url", kwargs, str
        )
        self.tenderly_access_key = self._ensure("tenderly_access_key", kwargs, str)
        self.tenderly_account_slug = self._ensure("tenderly_account_slug", kwargs, str)
        self.tenderly_project_slug = self._ensure("tenderly_project_slug", kwargs, str)
        self.chain_to_chain_id_mapping = json.loads(
            self._ensure("chain_to_chain_id_mapping", kwargs, str)
        )
        self.staking_token_contract_address = self._ensure(
            "staking_token_contract_address", kwargs, str
        )
        self.staking_activity_checker_contract_address = self._ensure(
            "staking_activity_checker_contract_address", kwargs, str
        )
        self.staking_threshold_period = self._ensure(
            "staking_threshold_period", kwargs, int
        )
        self.store_path: Path = self.get_store_path(kwargs)
        self.assets_info_filename: str = self._ensure(
            "assets_info_filename", kwargs, str
        )
        self.pool_info_filename: str = self._ensure("pool_info_filename", kwargs, str)
        self.portfolio_info_filename: str = self._ensure(
            "portfolio_info_filename", kwargs, str
        )
        self.gas_cost_info_filename: str = self._ensure(
            "gas_cost_info_filename", kwargs, str
        )
        self.whitelisted_assets_filename: str = self._ensure(
            "whitelisted_assets_filename", kwargs, str
        )
        self.funding_events_filename: str = self._ensure(
            "funding_events_filename", kwargs, str
        )
        self.min_investment_amount = self._ensure("min_investment_amount", kwargs, int)
        self.max_fee_percentage = self._ensure("max_fee_percentage", kwargs, float)
        self.max_gas_percentage = self._ensure("max_gas_percentage", kwargs, float)
        self.balancer_graphql_endpoints = json.loads(
            self._ensure("balancer_graphql_endpoints", kwargs, str)
        )
        self.target_investment_chains: List[str] = self._ensure(
            "target_investment_chains", kwargs, List[str]
        )
        self.staking_chain: Optional[str] = self._ensure(
            "staking_chain", kwargs, Optional[str]
        )
        self.file_hash_to_strategies = json.loads(
            self._ensure("file_hash_to_strategies", kwargs, str)
        )
        self.strategies_kwargs = json.loads(
            self._ensure("strategies_kwargs", kwargs, str)
        )
        self.available_protocols = self._ensure(
            "available_protocols", kwargs, List[str]
        )
        self.selected_hyper_strategy = self._ensure(
            "selected_hyper_strategy", kwargs, str
        )
        self.dex_type_to_strategy = json.loads(
            self._ensure("dex_type_to_strategy", kwargs, str)
        )
        self.default_acceptance_time = self._ensure(
            "default_acceptance_time", kwargs, int
        )
        self.max_pools = self._ensure("max_pools", kwargs, int)
        self.profit_threshold = self._ensure("profit_threshold", kwargs, int)
        self.loss_threshold = self._ensure("loss_threshold", kwargs, int)
        self.pnl_check_interval = self._ensure("pnl_check_interval", kwargs, int)
        self.available_strategies = json.loads(
            self._ensure("available_strategies", kwargs, str)
        )
        self.cleanup_freq = self._ensure("cleanup_freq", kwargs, int)
        self.genai_api_key = self._ensure("genai_api_key", kwargs, str)
        self.velodrome_router_contract_addresses = json.loads(
            self._ensure("velodrome_router_contract_addresses", kwargs, str)
        )
        self.velodrome_non_fungible_position_manager_contract_addresses = json.loads(
            self._ensure(
                "velodrome_non_fungible_position_manager_contract_addresses",
                kwargs,
                str,
            )
        )
        self.service_registry_contract_addresses = json.loads(
            self._ensure("service_registry_contract_addresses", kwargs, str)
        )
<<<<<<< HEAD
        self.staking_subgraph_endpoints = json.loads(
            self._ensure("staking_subgraph_endpoints", kwargs, str)
        )
        self.velodrome_sugar_contract_addresses = json.loads(
            self._ensure("velodrome_sugar_contract_addresses", kwargs, str)
        )
        self.velodrome_voter_contract_addresses = json.loads(
            self._ensure("velodrome_voter_contract_addresses", kwargs, str)
        )
        self.velodrome_rewards_sugar_contract_addresses = json.loads(
            self._ensure("velodrome_rewards_sugar_contract_addresses", kwargs, str)
        )
        self.velo_token_contract_addresses = json.loads(
            self._ensure("velo_token_contract_addresses", kwargs, str)
        )
=======
        self.safe_api_base_url = self._ensure("safe_api_base_url", kwargs, str)
        self.safe_api_timeout = self._ensure("safe_api_timeout", kwargs, int)
        self.mode_explorer_api_base_url = self._ensure(
            "mode_explorer_api_base_url", kwargs, str
        )
        self.mode_api_timeout = self._ensure("mode_api_timeout", kwargs, int)
>>>>>>> d3c0f7fc
        super().__init__(*args, **kwargs)

    def get_store_path(self, kwargs: Dict) -> Path:
        """Get the path of the store."""
        path = self._ensure("store_path", kwargs, str)
        # check if path exists, and we can write to it
        if (
            not os.path.isdir(path)
            or not os.access(path, os.W_OK)
            or not os.access(path, os.R_OK)
        ):
            raise ValueError(
                f"Policy store path {path!r} is not a directory or is not writable."
            )
        return Path(path)
<|MERGE_RESOLUTION|>--- conflicted
+++ resolved
@@ -1,398 +1,395 @@
-# -*- coding: utf-8 -*-
-# ------------------------------------------------------------------------------
-#
-#   Copyright 2024 Valory AG
-#
-#   Licensed under the Apache License, Version 2.0 (the "License");
-#   you may not use this file except in compliance with the License.
-#   You may obtain a copy of the License at
-#
-#       http://www.apache.org/licenses/LICENSE-2.0
-#
-#   Unless required by applicable law or agreed to in writing, software
-#   distributed under the License is distributed on an "AS IS" BASIS,
-#   WITHOUT WARRANTIES OR CONDITIONS OF ANY KIND, either express or implied.
-#   See the License for the specific language governing permissions and
-#   limitations under the License.
-#
-# ------------------------------------------------------------------------------
-
-"""This module contains the shared state for the abci skill of LiquidityTraderAbciApp."""
-import json
-import os
-from datetime import datetime
-from pathlib import Path
-from time import time
-from typing import Any, Callable, Dict, List, Optional, Tuple
-
-from aea.skills.base import Model, SkillContext
-
-from packages.valory.skills.abstract_round_abci.models import BaseParams
-from packages.valory.skills.abstract_round_abci.models import (
-    BenchmarkTool as BaseBenchmarkTool,
-)
-from packages.valory.skills.abstract_round_abci.models import Requests as BaseRequests
-from packages.valory.skills.abstract_round_abci.models import (
-    SharedState as BaseSharedState,
-)
-from packages.valory.skills.abstract_round_abci.models import TypeCheckMixin
-from packages.valory.skills.liquidity_trader_abci.rounds import LiquidityTraderAbciApp
-
-
-MINUTE_UNIX = 60
-
-
-class SharedState(BaseSharedState):
-    """Keep the current shared state of the skill."""
-
-    abci_app_cls = LiquidityTraderAbciApp
-
-    def __init__(self, *args: Any, skill_context: SkillContext, **kwargs: Any) -> None:
-        """Initialize the state."""
-        super().__init__(*args, skill_context=skill_context, **kwargs)
-        self.in_flight_req: bool = False
-        self.strategy_to_filehash: Dict[str, str] = {}
-        self.strategies_executables: Dict[str, Tuple[str, str]] = {}
-        self.trading_type: str = ""
-        self.selected_protocols: List[str] = []
-        self.request_count: int = 0
-        self.request_queue = []
-        self.req_to_callback: Dict[str, Tuple[Callable, Dict[str, Any]]] = {}
-        self.agent_reasoning: str = ""
-        self._token_price_cache = {}
-        self._token_price_cache_ttl = 600
-
-    def setup(self) -> None:
-        """Set up the model."""
-        super().setup()
-        params = self.context.params
-        self.strategy_to_filehash = {
-            value: key for key, value in params.file_hash_to_strategies.items()
-        }
-        strategy_exec = self.strategy_to_filehash.keys()
-        # Extract all strategy values from the available_strategies dictionary
-        available_strategies_list = [
-            strategy
-            for strategies in params.available_strategies.values()
-            for strategy in strategies
-        ]
-
-        # Iterate over each strategy in the flattened list of available strategies
-        for selected_strategy in available_strategies_list:
-            if selected_strategy not in strategy_exec:
-                raise ValueError(
-                    f"The selected trading strategy {selected_strategy} "
-                    f"is not in the strategies' executables {strategy_exec}."
-                )
-
-
-Requests = BaseRequests
-BenchmarkTool = BaseBenchmarkTool
-
-
-class CoingeckoRateLimiter:
-    """Keeps track of the rate limiting for Coingecko."""
-
-    def __init__(self, limit: int, credits_: int) -> None:
-        """Initialize the Coingecko rate limiter."""
-        self._limit = self._remaining_limit = limit
-        self._credits = self._remaining_credits = credits_
-        self._last_request_time = time()
-
-    @property
-    def limit(self) -> int:
-        """Get the limit per minute."""
-        return self._limit
-
-    @property
-    def credits(self) -> int:
-        """Get the requests' cap per month."""
-        return self._credits
-
-    @property
-    def remaining_limit(self) -> int:
-        """Get the remaining limit per minute."""
-        return self._remaining_limit
-
-    @property
-    def remaining_credits(self) -> int:
-        """Get the remaining requests' cap per month."""
-        return self._remaining_credits
-
-    @property
-    def last_request_time(self) -> float:
-        """Get the timestamp of the last request."""
-        return self._last_request_time
-
-    @property
-    def rate_limited(self) -> bool:
-        """Check whether we are rate limited."""
-        return self.remaining_limit == 0
-
-    @property
-    def no_credits(self) -> bool:
-        """Check whether all the credits have been spent."""
-        return self.remaining_credits == 0
-
-    @property
-    def cannot_request(self) -> bool:
-        """Check whether we cannot perform a request."""
-        return self.rate_limited or self.no_credits
-
-    @property
-    def credits_reset_timestamp(self) -> int:
-        """Get the UNIX timestamp in which the Coingecko credits reset."""
-        current_date = datetime.now()
-        first_day_of_next_month = datetime(current_date.year, current_date.month + 1, 1)
-        return int(first_day_of_next_month.timestamp())
-
-    @property
-    def can_reset_credits(self) -> bool:
-        """Check whether the Coingecko credits can be reset."""
-        return self.last_request_time >= self.credits_reset_timestamp
-
-    def _update_limits(self) -> None:
-        """Update the remaining limits and the credits if necessary."""
-        time_passed = time() - self.last_request_time
-        limit_increase = int(time_passed / MINUTE_UNIX) * self.limit
-        self._remaining_limit = min(self.limit, self.remaining_limit + limit_increase)
-        if self.can_reset_credits:
-            self._remaining_credits = self.credits
-
-    def _burn_credit(self) -> None:
-        """Use one credit."""
-        self._remaining_limit -= 1
-        self._remaining_credits -= 1
-        self._last_request_time = time()
-
-    def check_and_burn(self) -> bool:
-        """Check whether we can perform a new request, and if yes, update the remaining limit and credits."""
-        self._update_limits()
-        if self.cannot_request:
-            return False
-        self._burn_credit()
-        return True
-
-
-class Coingecko(Model, TypeCheckMixin):
-    """Coingecko configuration."""
-
-    def __init__(self, *args: Any, **kwargs: Any) -> None:
-        """Initialize the Coingecko object."""
-        self.token_price_endpoint: str = self._ensure(
-            "token_price_endpoint", kwargs, str
-        )
-        self.coin_price_endpoint: str = self._ensure("coin_price_endpoint", kwargs, str)
-        self.api_key: Optional[str] = self._ensure("api_key", kwargs, Optional[str])
-        self.rate_limited_code: int = self._ensure("rate_limited_code", kwargs, int)
-        self.historical_price_endpoint: str = self._ensure(
-            "historical_price_endpoint", kwargs, str
-        )
-        self.chain_to_platform_id_mapping: Dict[str, str] = json.loads(
-            self._ensure("chain_to_platform_id_mapping", kwargs, str)
-        )
-        limit: int = self._ensure("requests_per_minute", kwargs, int)
-        credits_: int = self._ensure("credits", kwargs, int)
-        self.rate_limiter = CoingeckoRateLimiter(limit, credits_)
-        super().__init__(*args, **kwargs)
-
-    def rate_limited_status_callback(self) -> None:
-        """Callback when a rate-limited status is returned from the API."""
-        self.context.logger.error(
-            "Unexpected rate-limited status code was received from the Coingecko API! "
-            "Setting the limit to 0 on the local rate limiter to partially address the issue. "
-            "Please check whether the `Coingecko` overrides are set corresponding to the API's rules."
-        )
-        self.rate_limiter._remaining_limit = 0
-        self.rate_limiter._last_request_time = time()
-
-
-class Params(BaseParams):
-    """Parameters"""
-
-    def __init__(self, *args: Any, **kwargs: Any) -> None:
-        """Init"""
-        self.initial_assets = json.loads(self._ensure("initial_assets", kwargs, str))
-        self.safe_contract_addresses = json.loads(
-            self._ensure("safe_contract_addresses", kwargs, str)
-        )
-        self.merkl_fetch_campaigns_args = json.loads(
-            self._ensure("merkl_fetch_campaigns_args", kwargs, str)
-        )
-        self.allowed_chains: List[str] = self._ensure(
-            "allowed_chains", kwargs, List[str]
-        )
-        self.gas_reserve = json.loads(self._ensure("gas_reserve", kwargs, str))
-        self.apr_threshold = self._ensure("apr_threshold", kwargs, int)
-        self.round_threshold = self._ensure("round_threshold", kwargs, int)
-        self.min_balance_multiplier = self._ensure(
-            "min_balance_multiplier", kwargs, int
-        )
-        self.multisend_contract_addresses = json.loads(
-            self._ensure("multisend_contract_addresses", kwargs, str)
-        )
-        self.lifi_advance_routes_url = self._ensure(
-            "lifi_advance_routes_url", kwargs, str
-        )
-        self.lifi_fetch_step_transaction_url = self._ensure(
-            "lifi_fetch_step_transaction_url", kwargs, str
-        )
-        self.lifi_check_status_url = self._ensure("lifi_check_status_url", kwargs, str)
-        self.slippage_for_swap = self._ensure("slippage_for_swap", kwargs, float)
-        self.slippage_tolerance = self._ensure("slippage_tolerance", kwargs, float)
-        self.allowed_dexs: List[str] = self._ensure("allowed_dexs", kwargs, List[str])
-        self.balancer_vault_contract_addresses = json.loads(
-            self._ensure("balancer_vault_contract_addresses", kwargs, str)
-        )
-        self.balancer_queries_contract_addresses = json.loads(
-            self._ensure("balancer_queries_contract_addresses", kwargs, str)
-        )
-        self.uniswap_position_manager_contract_addresses = json.loads(
-            self._ensure("uniswap_position_manager_contract_addresses", kwargs, str)
-        )
-        self.chain_to_chain_key_mapping = json.loads(
-            self._ensure("chain_to_chain_key_mapping", kwargs, str)
-        )
-        self.max_num_of_retries = self._ensure("max_num_of_retries", kwargs, int)
-        self.waiting_period_for_status_check = self._ensure(
-            "waiting_period_for_status_check", kwargs, int
-        )
-        self.reward_claiming_time_period = self._ensure(
-            "reward_claiming_time_period", kwargs, int
-        )
-        self.merkl_distributor_contract_addresses = json.loads(
-            self._ensure("merkl_distributor_contract_addresses", kwargs, str)
-        )
-        self.intermediate_tokens = json.loads(
-            self._ensure("intermediate_tokens", kwargs, str)
-        )
-        self.lifi_fetch_tools_url = self._ensure("lifi_fetch_tools_url", kwargs, str)
-        self.merkl_user_rewards_url = self._ensure(
-            "merkl_user_rewards_url", kwargs, str
-        )
-        self.tenderly_bundle_simulation_url = self._ensure(
-            "tenderly_bundle_simulation_url", kwargs, str
-        )
-        self.tenderly_access_key = self._ensure("tenderly_access_key", kwargs, str)
-        self.tenderly_account_slug = self._ensure("tenderly_account_slug", kwargs, str)
-        self.tenderly_project_slug = self._ensure("tenderly_project_slug", kwargs, str)
-        self.chain_to_chain_id_mapping = json.loads(
-            self._ensure("chain_to_chain_id_mapping", kwargs, str)
-        )
-        self.staking_token_contract_address = self._ensure(
-            "staking_token_contract_address", kwargs, str
-        )
-        self.staking_activity_checker_contract_address = self._ensure(
-            "staking_activity_checker_contract_address", kwargs, str
-        )
-        self.staking_threshold_period = self._ensure(
-            "staking_threshold_period", kwargs, int
-        )
-        self.store_path: Path = self.get_store_path(kwargs)
-        self.assets_info_filename: str = self._ensure(
-            "assets_info_filename", kwargs, str
-        )
-        self.pool_info_filename: str = self._ensure("pool_info_filename", kwargs, str)
-        self.portfolio_info_filename: str = self._ensure(
-            "portfolio_info_filename", kwargs, str
-        )
-        self.gas_cost_info_filename: str = self._ensure(
-            "gas_cost_info_filename", kwargs, str
-        )
-        self.whitelisted_assets_filename: str = self._ensure(
-            "whitelisted_assets_filename", kwargs, str
-        )
-        self.funding_events_filename: str = self._ensure(
-            "funding_events_filename", kwargs, str
-        )
-        self.min_investment_amount = self._ensure("min_investment_amount", kwargs, int)
-        self.max_fee_percentage = self._ensure("max_fee_percentage", kwargs, float)
-        self.max_gas_percentage = self._ensure("max_gas_percentage", kwargs, float)
-        self.balancer_graphql_endpoints = json.loads(
-            self._ensure("balancer_graphql_endpoints", kwargs, str)
-        )
-        self.target_investment_chains: List[str] = self._ensure(
-            "target_investment_chains", kwargs, List[str]
-        )
-        self.staking_chain: Optional[str] = self._ensure(
-            "staking_chain", kwargs, Optional[str]
-        )
-        self.file_hash_to_strategies = json.loads(
-            self._ensure("file_hash_to_strategies", kwargs, str)
-        )
-        self.strategies_kwargs = json.loads(
-            self._ensure("strategies_kwargs", kwargs, str)
-        )
-        self.available_protocols = self._ensure(
-            "available_protocols", kwargs, List[str]
-        )
-        self.selected_hyper_strategy = self._ensure(
-            "selected_hyper_strategy", kwargs, str
-        )
-        self.dex_type_to_strategy = json.loads(
-            self._ensure("dex_type_to_strategy", kwargs, str)
-        )
-        self.default_acceptance_time = self._ensure(
-            "default_acceptance_time", kwargs, int
-        )
-        self.max_pools = self._ensure("max_pools", kwargs, int)
-        self.profit_threshold = self._ensure("profit_threshold", kwargs, int)
-        self.loss_threshold = self._ensure("loss_threshold", kwargs, int)
-        self.pnl_check_interval = self._ensure("pnl_check_interval", kwargs, int)
-        self.available_strategies = json.loads(
-            self._ensure("available_strategies", kwargs, str)
-        )
-        self.cleanup_freq = self._ensure("cleanup_freq", kwargs, int)
-        self.genai_api_key = self._ensure("genai_api_key", kwargs, str)
-        self.velodrome_router_contract_addresses = json.loads(
-            self._ensure("velodrome_router_contract_addresses", kwargs, str)
-        )
-        self.velodrome_non_fungible_position_manager_contract_addresses = json.loads(
-            self._ensure(
-                "velodrome_non_fungible_position_manager_contract_addresses",
-                kwargs,
-                str,
-            )
-        )
-        self.service_registry_contract_addresses = json.loads(
-            self._ensure("service_registry_contract_addresses", kwargs, str)
-        )
-<<<<<<< HEAD
-        self.staking_subgraph_endpoints = json.loads(
-            self._ensure("staking_subgraph_endpoints", kwargs, str)
-        )
-        self.velodrome_sugar_contract_addresses = json.loads(
-            self._ensure("velodrome_sugar_contract_addresses", kwargs, str)
-        )
-        self.velodrome_voter_contract_addresses = json.loads(
-            self._ensure("velodrome_voter_contract_addresses", kwargs, str)
-        )
-        self.velodrome_rewards_sugar_contract_addresses = json.loads(
-            self._ensure("velodrome_rewards_sugar_contract_addresses", kwargs, str)
-        )
-        self.velo_token_contract_addresses = json.loads(
-            self._ensure("velo_token_contract_addresses", kwargs, str)
-        )
-=======
-        self.safe_api_base_url = self._ensure("safe_api_base_url", kwargs, str)
-        self.safe_api_timeout = self._ensure("safe_api_timeout", kwargs, int)
-        self.mode_explorer_api_base_url = self._ensure(
-            "mode_explorer_api_base_url", kwargs, str
-        )
-        self.mode_api_timeout = self._ensure("mode_api_timeout", kwargs, int)
->>>>>>> d3c0f7fc
-        super().__init__(*args, **kwargs)
-
-    def get_store_path(self, kwargs: Dict) -> Path:
-        """Get the path of the store."""
-        path = self._ensure("store_path", kwargs, str)
-        # check if path exists, and we can write to it
-        if (
-            not os.path.isdir(path)
-            or not os.access(path, os.W_OK)
-            or not os.access(path, os.R_OK)
-        ):
-            raise ValueError(
-                f"Policy store path {path!r} is not a directory or is not writable."
-            )
-        return Path(path)
+# -*- coding: utf-8 -*-
+# ------------------------------------------------------------------------------
+#
+#   Copyright 2024 Valory AG
+#
+#   Licensed under the Apache License, Version 2.0 (the "License");
+#   you may not use this file except in compliance with the License.
+#   You may obtain a copy of the License at
+#
+#       http://www.apache.org/licenses/LICENSE-2.0
+#
+#   Unless required by applicable law or agreed to in writing, software
+#   distributed under the License is distributed on an "AS IS" BASIS,
+#   WITHOUT WARRANTIES OR CONDITIONS OF ANY KIND, either express or implied.
+#   See the License for the specific language governing permissions and
+#   limitations under the License.
+#
+# ------------------------------------------------------------------------------
+
+"""This module contains the shared state for the abci skill of LiquidityTraderAbciApp."""
+import json
+import os
+from datetime import datetime
+from pathlib import Path
+from time import time
+from typing import Any, Callable, Dict, List, Optional, Tuple
+
+from aea.skills.base import Model, SkillContext
+
+from packages.valory.skills.abstract_round_abci.models import BaseParams
+from packages.valory.skills.abstract_round_abci.models import (
+    BenchmarkTool as BaseBenchmarkTool,
+)
+from packages.valory.skills.abstract_round_abci.models import Requests as BaseRequests
+from packages.valory.skills.abstract_round_abci.models import (
+    SharedState as BaseSharedState,
+)
+from packages.valory.skills.abstract_round_abci.models import TypeCheckMixin
+from packages.valory.skills.liquidity_trader_abci.rounds import LiquidityTraderAbciApp
+
+
+MINUTE_UNIX = 60
+
+
+class SharedState(BaseSharedState):
+    """Keep the current shared state of the skill."""
+
+    abci_app_cls = LiquidityTraderAbciApp
+
+    def __init__(self, *args: Any, skill_context: SkillContext, **kwargs: Any) -> None:
+        """Initialize the state."""
+        super().__init__(*args, skill_context=skill_context, **kwargs)
+        self.in_flight_req: bool = False
+        self.strategy_to_filehash: Dict[str, str] = {}
+        self.strategies_executables: Dict[str, Tuple[str, str]] = {}
+        self.trading_type: str = ""
+        self.selected_protocols: List[str] = []
+        self.request_count: int = 0
+        self.request_queue = []
+        self.req_to_callback: Dict[str, Tuple[Callable, Dict[str, Any]]] = {}
+        self.agent_reasoning: str = ""
+        self._token_price_cache = {}
+        self._token_price_cache_ttl = 600
+
+    def setup(self) -> None:
+        """Set up the model."""
+        super().setup()
+        params = self.context.params
+        self.strategy_to_filehash = {
+            value: key for key, value in params.file_hash_to_strategies.items()
+        }
+        strategy_exec = self.strategy_to_filehash.keys()
+        # Extract all strategy values from the available_strategies dictionary
+        available_strategies_list = [
+            strategy
+            for strategies in params.available_strategies.values()
+            for strategy in strategies
+        ]
+
+        # Iterate over each strategy in the flattened list of available strategies
+        for selected_strategy in available_strategies_list:
+            if selected_strategy not in strategy_exec:
+                raise ValueError(
+                    f"The selected trading strategy {selected_strategy} "
+                    f"is not in the strategies' executables {strategy_exec}."
+                )
+
+
+Requests = BaseRequests
+BenchmarkTool = BaseBenchmarkTool
+
+
+class CoingeckoRateLimiter:
+    """Keeps track of the rate limiting for Coingecko."""
+
+    def __init__(self, limit: int, credits_: int) -> None:
+        """Initialize the Coingecko rate limiter."""
+        self._limit = self._remaining_limit = limit
+        self._credits = self._remaining_credits = credits_
+        self._last_request_time = time()
+
+    @property
+    def limit(self) -> int:
+        """Get the limit per minute."""
+        return self._limit
+
+    @property
+    def credits(self) -> int:
+        """Get the requests' cap per month."""
+        return self._credits
+
+    @property
+    def remaining_limit(self) -> int:
+        """Get the remaining limit per minute."""
+        return self._remaining_limit
+
+    @property
+    def remaining_credits(self) -> int:
+        """Get the remaining requests' cap per month."""
+        return self._remaining_credits
+
+    @property
+    def last_request_time(self) -> float:
+        """Get the timestamp of the last request."""
+        return self._last_request_time
+
+    @property
+    def rate_limited(self) -> bool:
+        """Check whether we are rate limited."""
+        return self.remaining_limit == 0
+
+    @property
+    def no_credits(self) -> bool:
+        """Check whether all the credits have been spent."""
+        return self.remaining_credits == 0
+
+    @property
+    def cannot_request(self) -> bool:
+        """Check whether we cannot perform a request."""
+        return self.rate_limited or self.no_credits
+
+    @property
+    def credits_reset_timestamp(self) -> int:
+        """Get the UNIX timestamp in which the Coingecko credits reset."""
+        current_date = datetime.now()
+        first_day_of_next_month = datetime(current_date.year, current_date.month + 1, 1)
+        return int(first_day_of_next_month.timestamp())
+
+    @property
+    def can_reset_credits(self) -> bool:
+        """Check whether the Coingecko credits can be reset."""
+        return self.last_request_time >= self.credits_reset_timestamp
+
+    def _update_limits(self) -> None:
+        """Update the remaining limits and the credits if necessary."""
+        time_passed = time() - self.last_request_time
+        limit_increase = int(time_passed / MINUTE_UNIX) * self.limit
+        self._remaining_limit = min(self.limit, self.remaining_limit + limit_increase)
+        if self.can_reset_credits:
+            self._remaining_credits = self.credits
+
+    def _burn_credit(self) -> None:
+        """Use one credit."""
+        self._remaining_limit -= 1
+        self._remaining_credits -= 1
+        self._last_request_time = time()
+
+    def check_and_burn(self) -> bool:
+        """Check whether we can perform a new request, and if yes, update the remaining limit and credits."""
+        self._update_limits()
+        if self.cannot_request:
+            return False
+        self._burn_credit()
+        return True
+
+
+class Coingecko(Model, TypeCheckMixin):
+    """Coingecko configuration."""
+
+    def __init__(self, *args: Any, **kwargs: Any) -> None:
+        """Initialize the Coingecko object."""
+        self.token_price_endpoint: str = self._ensure(
+            "token_price_endpoint", kwargs, str
+        )
+        self.coin_price_endpoint: str = self._ensure("coin_price_endpoint", kwargs, str)
+        self.api_key: Optional[str] = self._ensure("api_key", kwargs, Optional[str])
+        self.rate_limited_code: int = self._ensure("rate_limited_code", kwargs, int)
+        self.historical_price_endpoint: str = self._ensure(
+            "historical_price_endpoint", kwargs, str
+        )
+        self.chain_to_platform_id_mapping: Dict[str, str] = json.loads(
+            self._ensure("chain_to_platform_id_mapping", kwargs, str)
+        )
+        limit: int = self._ensure("requests_per_minute", kwargs, int)
+        credits_: int = self._ensure("credits", kwargs, int)
+        self.rate_limiter = CoingeckoRateLimiter(limit, credits_)
+        super().__init__(*args, **kwargs)
+
+    def rate_limited_status_callback(self) -> None:
+        """Callback when a rate-limited status is returned from the API."""
+        self.context.logger.error(
+            "Unexpected rate-limited status code was received from the Coingecko API! "
+            "Setting the limit to 0 on the local rate limiter to partially address the issue. "
+            "Please check whether the `Coingecko` overrides are set corresponding to the API's rules."
+        )
+        self.rate_limiter._remaining_limit = 0
+        self.rate_limiter._last_request_time = time()
+
+
+class Params(BaseParams):
+    """Parameters"""
+
+    def __init__(self, *args: Any, **kwargs: Any) -> None:
+        """Init"""
+        self.initial_assets = json.loads(self._ensure("initial_assets", kwargs, str))
+        self.safe_contract_addresses = json.loads(
+            self._ensure("safe_contract_addresses", kwargs, str)
+        )
+        self.merkl_fetch_campaigns_args = json.loads(
+            self._ensure("merkl_fetch_campaigns_args", kwargs, str)
+        )
+        self.allowed_chains: List[str] = self._ensure(
+            "allowed_chains", kwargs, List[str]
+        )
+        self.gas_reserve = json.loads(self._ensure("gas_reserve", kwargs, str))
+        self.apr_threshold = self._ensure("apr_threshold", kwargs, int)
+        self.round_threshold = self._ensure("round_threshold", kwargs, int)
+        self.min_balance_multiplier = self._ensure(
+            "min_balance_multiplier", kwargs, int
+        )
+        self.multisend_contract_addresses = json.loads(
+            self._ensure("multisend_contract_addresses", kwargs, str)
+        )
+        self.lifi_advance_routes_url = self._ensure(
+            "lifi_advance_routes_url", kwargs, str
+        )
+        self.lifi_fetch_step_transaction_url = self._ensure(
+            "lifi_fetch_step_transaction_url", kwargs, str
+        )
+        self.lifi_check_status_url = self._ensure("lifi_check_status_url", kwargs, str)
+        self.slippage_for_swap = self._ensure("slippage_for_swap", kwargs, float)
+        self.slippage_tolerance = self._ensure("slippage_tolerance", kwargs, float)
+        self.allowed_dexs: List[str] = self._ensure("allowed_dexs", kwargs, List[str])
+        self.balancer_vault_contract_addresses = json.loads(
+            self._ensure("balancer_vault_contract_addresses", kwargs, str)
+        )
+        self.balancer_queries_contract_addresses = json.loads(
+            self._ensure("balancer_queries_contract_addresses", kwargs, str)
+        )
+        self.uniswap_position_manager_contract_addresses = json.loads(
+            self._ensure("uniswap_position_manager_contract_addresses", kwargs, str)
+        )
+        self.chain_to_chain_key_mapping = json.loads(
+            self._ensure("chain_to_chain_key_mapping", kwargs, str)
+        )
+        self.max_num_of_retries = self._ensure("max_num_of_retries", kwargs, int)
+        self.waiting_period_for_status_check = self._ensure(
+            "waiting_period_for_status_check", kwargs, int
+        )
+        self.reward_claiming_time_period = self._ensure(
+            "reward_claiming_time_period", kwargs, int
+        )
+        self.merkl_distributor_contract_addresses = json.loads(
+            self._ensure("merkl_distributor_contract_addresses", kwargs, str)
+        )
+        self.intermediate_tokens = json.loads(
+            self._ensure("intermediate_tokens", kwargs, str)
+        )
+        self.lifi_fetch_tools_url = self._ensure("lifi_fetch_tools_url", kwargs, str)
+        self.merkl_user_rewards_url = self._ensure(
+            "merkl_user_rewards_url", kwargs, str
+        )
+        self.tenderly_bundle_simulation_url = self._ensure(
+            "tenderly_bundle_simulation_url", kwargs, str
+        )
+        self.tenderly_access_key = self._ensure("tenderly_access_key", kwargs, str)
+        self.tenderly_account_slug = self._ensure("tenderly_account_slug", kwargs, str)
+        self.tenderly_project_slug = self._ensure("tenderly_project_slug", kwargs, str)
+        self.chain_to_chain_id_mapping = json.loads(
+            self._ensure("chain_to_chain_id_mapping", kwargs, str)
+        )
+        self.staking_token_contract_address = self._ensure(
+            "staking_token_contract_address", kwargs, str
+        )
+        self.staking_activity_checker_contract_address = self._ensure(
+            "staking_activity_checker_contract_address", kwargs, str
+        )
+        self.staking_threshold_period = self._ensure(
+            "staking_threshold_period", kwargs, int
+        )
+        self.store_path: Path = self.get_store_path(kwargs)
+        self.assets_info_filename: str = self._ensure(
+            "assets_info_filename", kwargs, str
+        )
+        self.pool_info_filename: str = self._ensure("pool_info_filename", kwargs, str)
+        self.portfolio_info_filename: str = self._ensure(
+            "portfolio_info_filename", kwargs, str
+        )
+        self.gas_cost_info_filename: str = self._ensure(
+            "gas_cost_info_filename", kwargs, str
+        )
+        self.whitelisted_assets_filename: str = self._ensure(
+            "whitelisted_assets_filename", kwargs, str
+        )
+        self.funding_events_filename: str = self._ensure(
+            "funding_events_filename", kwargs, str
+        )
+        self.min_investment_amount = self._ensure("min_investment_amount", kwargs, int)
+        self.max_fee_percentage = self._ensure("max_fee_percentage", kwargs, float)
+        self.max_gas_percentage = self._ensure("max_gas_percentage", kwargs, float)
+        self.balancer_graphql_endpoints = json.loads(
+            self._ensure("balancer_graphql_endpoints", kwargs, str)
+        )
+        self.target_investment_chains: List[str] = self._ensure(
+            "target_investment_chains", kwargs, List[str]
+        )
+        self.staking_chain: Optional[str] = self._ensure(
+            "staking_chain", kwargs, Optional[str]
+        )
+        self.file_hash_to_strategies = json.loads(
+            self._ensure("file_hash_to_strategies", kwargs, str)
+        )
+        self.strategies_kwargs = json.loads(
+            self._ensure("strategies_kwargs", kwargs, str)
+        )
+        self.available_protocols = self._ensure(
+            "available_protocols", kwargs, List[str]
+        )
+        self.selected_hyper_strategy = self._ensure(
+            "selected_hyper_strategy", kwargs, str
+        )
+        self.dex_type_to_strategy = json.loads(
+            self._ensure("dex_type_to_strategy", kwargs, str)
+        )
+        self.default_acceptance_time = self._ensure(
+            "default_acceptance_time", kwargs, int
+        )
+        self.max_pools = self._ensure("max_pools", kwargs, int)
+        self.profit_threshold = self._ensure("profit_threshold", kwargs, int)
+        self.loss_threshold = self._ensure("loss_threshold", kwargs, int)
+        self.pnl_check_interval = self._ensure("pnl_check_interval", kwargs, int)
+        self.available_strategies = json.loads(
+            self._ensure("available_strategies", kwargs, str)
+        )
+        self.cleanup_freq = self._ensure("cleanup_freq", kwargs, int)
+        self.genai_api_key = self._ensure("genai_api_key", kwargs, str)
+        self.velodrome_router_contract_addresses = json.loads(
+            self._ensure("velodrome_router_contract_addresses", kwargs, str)
+        )
+        self.velodrome_non_fungible_position_manager_contract_addresses = json.loads(
+            self._ensure(
+                "velodrome_non_fungible_position_manager_contract_addresses",
+                kwargs,
+                str,
+            )
+        )
+        self.service_registry_contract_addresses = json.loads(
+            self._ensure("service_registry_contract_addresses", kwargs, str)
+        )
+        self.staking_subgraph_endpoints = json.loads(
+            self._ensure("staking_subgraph_endpoints", kwargs, str)
+        )
+        self.velodrome_sugar_contract_addresses = json.loads(
+            self._ensure("velodrome_sugar_contract_addresses", kwargs, str)
+        )
+        self.velodrome_voter_contract_addresses = json.loads(
+            self._ensure("velodrome_voter_contract_addresses", kwargs, str)
+        )
+        self.velodrome_rewards_sugar_contract_addresses = json.loads(
+            self._ensure("velodrome_rewards_sugar_contract_addresses", kwargs, str)
+        )
+        self.velo_token_contract_addresses = json.loads(
+            self._ensure("velo_token_contract_addresses", kwargs, str)
+        )
+        self.safe_api_base_url = self._ensure("safe_api_base_url", kwargs, str)
+        self.safe_api_timeout = self._ensure("safe_api_timeout", kwargs, int)
+        self.mode_explorer_api_base_url = self._ensure(
+            "mode_explorer_api_base_url", kwargs, str
+        )
+        self.mode_api_timeout = self._ensure("mode_api_timeout", kwargs, int)
+        super().__init__(*args, **kwargs)
+
+    def get_store_path(self, kwargs: Dict) -> Path:
+        """Get the path of the store."""
+        path = self._ensure("store_path", kwargs, str)
+        # check if path exists, and we can write to it
+        if (
+            not os.path.isdir(path)
+            or not os.access(path, os.W_OK)
+            or not os.access(path, os.R_OK)
+        ):
+            raise ValueError(
+                f"Policy store path {path!r} is not a directory or is not writable."
+            )
+        return Path(path)