# -*- coding: utf-8 -*-
# ------------------------------------------------------------------------------
#
#   Copyright 2024 Valory AG
#
#   Licensed under the Apache License, Version 2.0 (the "License");
#   you may not use this file except in compliance with the License.
#   You may obtain a copy of the License at
#
#       http://www.apache.org/licenses/LICENSE-2.0
#
#   Unless required by applicable law or agreed to in writing, software
#   distributed under the License is distributed on an "AS IS" BASIS,
#   WITHOUT WARRANTIES OR CONDITIONS OF ANY KIND, either express or implied.
#   See the License for the specific language governing permissions and
#   limitations under the License.
#
# ------------------------------------------------------------------------------

"""This module contains the dialogues of the OptimusAbciApp."""

<<<<<<< HEAD
from packages.valory.skills.liquidity_trader_abci.dialogues import (
    SrrDialogue as BaseSrrDialogue,
)
from packages.valory.skills.liquidity_trader_abci.dialogues import (
    SrrDialogues as BaseSrrDialogues,
)
=======
from typing import Any

from aea.protocols.base import Address, Message
from aea.protocols.dialogue.base import Dialogue as BaseDialogue
from aea.skills.base import Model

from packages.dvilela.protocols.kv_store.dialogues import (
    KvStoreDialogue as BaseKvStoreDialogue,
)
from packages.dvilela.protocols.kv_store.dialogues import (
    KvStoreDialogues as BaseKvStoreDialogues,
)
from packages.valory.protocols.srr.dialogues import SrrDialogue as BaseSrrDialogue
from packages.valory.protocols.srr.dialogues import SrrDialogues as BaseSrrDialogues
>>>>>>> e5ac09d9
from packages.valory.skills.abstract_round_abci.dialogues import (
    AbciDialogue as BaseAbciDialogue,
)
from packages.valory.skills.abstract_round_abci.dialogues import (
    AbciDialogues as BaseAbciDialogues,
)
from packages.valory.skills.abstract_round_abci.dialogues import (
    ContractApiDialogue as BaseContractApiDialogue,
)
from packages.valory.skills.abstract_round_abci.dialogues import (
    ContractApiDialogues as BaseContractApiDialogues,
)
from packages.valory.skills.abstract_round_abci.dialogues import (
    HttpDialogue as BaseHttpDialogue,
)
from packages.valory.skills.abstract_round_abci.dialogues import (
    HttpDialogues as BaseHttpDialogues,
)
from packages.valory.skills.abstract_round_abci.dialogues import (
    IpfsDialogue as BaseIpfsDialogue,
)
from packages.valory.skills.abstract_round_abci.dialogues import (
    IpfsDialogues as BaseIpfsDialogues,
)
from packages.valory.skills.abstract_round_abci.dialogues import (
    LedgerApiDialogue as BaseLedgerApiDialogue,
)
from packages.valory.skills.abstract_round_abci.dialogues import (
    LedgerApiDialogues as BaseLedgerApiDialogues,
)
from packages.valory.skills.abstract_round_abci.dialogues import (
    SigningDialogue as BaseSigningDialogue,
)
from packages.valory.skills.abstract_round_abci.dialogues import (
    SigningDialogues as BaseSigningDialogues,
)
from packages.valory.skills.abstract_round_abci.dialogues import (
    TendermintDialogue as BaseTendermintDialogue,
)
from packages.valory.skills.abstract_round_abci.dialogues import (
    TendermintDialogues as BaseTendermintDialogues,
)
from packages.valory.skills.liquidity_trader_abci.dialogues import (
    KvStoreDialogue as BaseKvStoreDialogue,
)
from packages.valory.skills.liquidity_trader_abci.dialogues import (
    KvStoreDialogues as BaseKvStoreDialogues,
)

AbciDialogue = BaseAbciDialogue
AbciDialogues = BaseAbciDialogues


SigningDialogue = BaseSigningDialogue
SigningDialogues = BaseSigningDialogues


LedgerApiDialogue = BaseLedgerApiDialogue
LedgerApiDialogues = BaseLedgerApiDialogues


ContractApiDialogue = BaseContractApiDialogue
ContractApiDialogues = BaseContractApiDialogues


TendermintDialogue = BaseTendermintDialogue
TendermintDialogues = BaseTendermintDialogues


IpfsDialogue = BaseIpfsDialogue
IpfsDialogues = BaseIpfsDialogues


SrrDialogue = BaseSrrDialogue
<<<<<<< HEAD
SrrDialogues = BaseSrrDialogues

KvStoreDialogue = BaseKvStoreDialogue
KvStoreDialogues = BaseKvStoreDialogues
=======
HttpDialogue = BaseHttpDialogue
HttpDialogues = BaseHttpDialogues
KvStoreDialogue = BaseKvStoreDialogue


class SrrDialogues(Model, BaseSrrDialogues):
    """The dialogues class keeps track of all dialogues."""

    def __init__(self, **kwargs: Any) -> None:
        """
        Initialize dialogues.

        :param kwargs: keyword arguments
        """
        Model.__init__(self, **kwargs)

        def role_from_first_message(  # pylint: disable=unused-argument
            message: Message, receiver_address: Address
        ) -> BaseDialogue.Role:
            """Infer the role of the agent from an incoming/outgoing first message

            :param message: an incoming/outgoing first message
            :param receiver_address: the address of the receiving agent
            :return: The role of the agent
            """
            return SrrDialogue.Role.SKILL

        BaseSrrDialogues.__init__(
            self,
            self_address=str(self.skill_id),
            role_from_first_message=role_from_first_message,
        )


class KvStoreDialogues(Model, BaseKvStoreDialogues):
    """The dialogues class keeps track of all dialogues."""

    def __init__(self, **kwargs: Any) -> None:
        """
        Initialize dialogues.

        :param kwargs: keyword arguments
        """
        Model.__init__(self, **kwargs)

        def role_from_first_message(  # pylint: disable=unused-argument
            message: Message, receiver_address: Address
        ) -> BaseDialogue.Role:
            """Infer the role of the agent from an incoming/outgoing first message

            :param message: an incoming/outgoing first message
            :param receiver_address: the address of the receiving agent
            :return: The role of the agent
            """
            return KvStoreDialogue.Role.SKILL

        BaseKvStoreDialogues.__init__(
            self,
            self_address=str(self.skill_id),
            role_from_first_message=role_from_first_message,
        )
>>>>>>> e5ac09d9
<|MERGE_RESOLUTION|>--- conflicted
+++ resolved
@@ -19,14 +19,6 @@
 
 """This module contains the dialogues of the OptimusAbciApp."""
 
-<<<<<<< HEAD
-from packages.valory.skills.liquidity_trader_abci.dialogues import (
-    SrrDialogue as BaseSrrDialogue,
-)
-from packages.valory.skills.liquidity_trader_abci.dialogues import (
-    SrrDialogues as BaseSrrDialogues,
-)
-=======
 from typing import Any
 
 from aea.protocols.base import Address, Message
@@ -41,7 +33,6 @@
 )
 from packages.valory.protocols.srr.dialogues import SrrDialogue as BaseSrrDialogue
 from packages.valory.protocols.srr.dialogues import SrrDialogues as BaseSrrDialogues
->>>>>>> e5ac09d9
 from packages.valory.skills.abstract_round_abci.dialogues import (
     AbciDialogue as BaseAbciDialogue,
 )
@@ -84,12 +75,7 @@
 from packages.valory.skills.abstract_round_abci.dialogues import (
     TendermintDialogues as BaseTendermintDialogues,
 )
-from packages.valory.skills.liquidity_trader_abci.dialogues import (
-    KvStoreDialogue as BaseKvStoreDialogue,
-)
-from packages.valory.skills.liquidity_trader_abci.dialogues import (
-    KvStoreDialogues as BaseKvStoreDialogues,
-)
+
 
 AbciDialogue = BaseAbciDialogue
 AbciDialogues = BaseAbciDialogues
@@ -116,12 +102,6 @@
 
 
 SrrDialogue = BaseSrrDialogue
-<<<<<<< HEAD
-SrrDialogues = BaseSrrDialogues
-
-KvStoreDialogue = BaseKvStoreDialogue
-KvStoreDialogues = BaseKvStoreDialogues
-=======
 HttpDialogue = BaseHttpDialogue
 HttpDialogues = BaseHttpDialogues
 KvStoreDialogue = BaseKvStoreDialogue
@@ -182,5 +162,4 @@
             self,
             self_address=str(self.skill_id),
             role_from_first_message=role_from_first_message,
-        )
->>>>>>> e5ac09d9
+        )