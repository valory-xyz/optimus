--- conflicted
+++ resolved
@@ -247,10 +247,7 @@
         static_files_regex = (
             rf"{hostname_regex}\/(.*)"  # New regex for serving static files
         )
-<<<<<<< HEAD
         process_prompt_regex = rf"{hostname_regex}\/configure_strategies"
-=======
->>>>>>> a9fb6188
 
         # Define routes
         self.routes = {
@@ -260,14 +257,10 @@
             (HttpMethod.GET.value, HttpMethod.HEAD.value): [
                 (health_url_regex, self._handle_get_health),
                 (portfolio_url_regex, self._handle_get_portfolio),
-<<<<<<< HEAD
-                (static_files_regex, self._handle_get_static_file),
-=======
                 (
                     static_files_regex,
                     self._handle_get_static_file,
                 ),  # New route for serving static files
->>>>>>> a9fb6188
             ],
         }
         fsm = load_fsm_spec()
@@ -287,10 +280,7 @@
             ] = camel_to_snake(target_round)
         self.json_content_header = "Content-Type: application/json\n"
         self.html_content_header = "Content-Type: text/html\n"
-<<<<<<< HEAD
         self.function_entry_count = 0
-=======
->>>>>>> a9fb6188
 
     @property
     def synchronized_data(self) -> SynchronizedData:
@@ -591,24 +581,15 @@
         except FileNotFoundError:
             self._handle_not_found(http_msg, http_dialogue)
 
-<<<<<<< HEAD
     def _handle_not_found(
         self, http_msg: HttpMessage, http_dialogue: HttpDialogue
     ) -> None:
         """
         Handle a HTTP request for a resource that was not found.
-=======
-    def _handle_get_static_css(
-        self, http_msg: HttpMessage, http_dialogue: HttpDialogue
-    ) -> None:
-        """
-        Handle a HTTP GET request for the main.css file.
->>>>>>> a9fb6188
 
         :param http_msg: the HTTP message
         :param http_dialogue: the HTTP dialogue
         """
-<<<<<<< HEAD
         http_response = http_dialogue.reply(
             performative=HttpMessage.Performative.RESPONSE,
             target_message=http_msg,
@@ -875,139 +856,4 @@
 from packages.valory.skills.liquidity_trader_abci.handlers import (
     KvStoreHandler as BaseKvStoreHandler,
 )
-KvStoreHandler = BaseKvStoreHandler
-=======
-        try:
-            # Read the main.css file
-            with open(
-                Path(
-                    Path(__file__).parent,
-                    "modius-ui-build",
-                    "static",
-                    "css",
-                    "main.972e2d60.css",
-                ),
-                "rb",
-            ) as file:
-                file_content = file.read()
-
-            # Send the file content as a response
-            self._send_ok_response(http_msg, http_dialogue, file_content)
-        except FileNotFoundError:
-            self._handle_not_found(http_msg, http_dialogue)
-
-    def _handle_get_manifest(
-        self, http_msg: HttpMessage, http_dialogue: HttpDialogue
-    ) -> None:
-        """
-        Handle a HTTP GET request for the manifest.json file.
-
-        :param http_msg: the HTTP message
-        :param http_dialogue: the HTTP dialogue
-        """
-        try:
-            # Read the manifest.json file
-            with open(
-                Path(Path(__file__).parent, "modius-ui-build", "manifest.json"), "rb"
-            ) as file:
-                file_content = file.read()
-
-            # Send the file content as a response
-            self._send_ok_response(http_msg, http_dialogue, file_content)
-        except FileNotFoundError:
-            self._handle_not_found(http_msg, http_dialogue)
-
-    def _handle_get_favicon(
-        self, http_msg: HttpMessage, http_dialogue: HttpDialogue
-    ) -> None:
-        """
-        Handle a HTTP GET request for the favicon.ico file.
-
-        :param http_msg: the HTTP message
-        :param http_dialogue: the HTTP dialogue
-        """
-        try:
-            # Read the favicon.ico file
-            with open(
-                Path(Path(__file__).parent, "modius-ui-build", "favicon.ico"), "rb"
-            ) as file:
-                favicon_content = file.read()
-
-            # Send the favicon content as a response
-            self._send_ok_response(http_msg, http_dialogue, favicon_content)
-        except FileNotFoundError:
-            self._handle_not_found(http_msg, http_dialogue)
-
-    def _handle_get_mode_network_logo(
-        self, http_msg: HttpMessage, http_dialogue: HttpDialogue
-    ) -> None:
-        """
-        Handle a HTTP GET request for the mode-network.png file.
-
-        :param http_msg: the HTTP message
-        :param http_dialogue: the HTTP dialogue
-        """
-        try:
-            # Read the mode-network.png file
-            with open(
-                Path(
-                    Path(__file__).parent,
-                    "modius-ui-build",
-                    "logos",
-                    "protocols",
-                    "mode-network.png",
-                ),
-                "rb",
-            ) as file:
-                file_content = file.read()
-
-            # Send the file content as a response
-            self._send_ok_response(http_msg, http_dialogue, file_content)
-        except FileNotFoundError:
-            self._handle_not_found(http_msg, http_dialogue)
-
-    def _handle_get_modius_logo(
-        self, http_msg: HttpMessage, http_dialogue: HttpDialogue
-    ) -> None:
-        """
-        Handle a HTTP GET request for the modius.png file.
-
-        :param http_msg: the HTTP message
-        :param http_dialogue: the HTTP dialogue
-        """
-        try:
-            # Read the modius.png file
-            with open(
-                Path(Path(__file__).parent, "modius-ui-build", "logos", "modius.png"),
-                "rb",
-            ) as file:
-                file_content = file.read()
-
-            # Send the file content as a response
-            self._send_ok_response(http_msg, http_dialogue, file_content)
-        except FileNotFoundError:
-            self._handle_not_found(http_msg, http_dialogue)
-
-    def _handle_not_found(
-        self, http_msg: HttpMessage, http_dialogue: HttpDialogue
-    ) -> None:
-        """
-        Handle a HTTP request for a resource that was not found.
-
-        :param http_msg: the HTTP message
-        :param http_dialogue: the HTTP dialogue
-        """
-        http_response = http_dialogue.reply(
-            performative=HttpMessage.Performative.RESPONSE,
-            target_message=http_msg,
-            version=http_msg.version,
-            status_code=HttpCode.NOT_FOUND_CODE.value,
-            status_text="Not Found",
-            headers=http_msg.headers,
-            body=b"",
-        )
-
-        # Send response
-        self.context.logger.info("Responding with: {}".format(http_response))
-        self.context.outbox.put_message(message=http_response)
->>>>>>> a9fb6188
+KvStoreHandler = BaseKvStoreHandler