# -*- coding: utf-8 -*-
# ------------------------------------------------------------------------------
#
#   Copyright 2024 Valory AG
#
#   Licensed under the Apache License, Version 2.0 (the "License");
#   you may not use this file except in compliance with the License.
#   You may obtain a copy of the License at
#
#       http://www.apache.org/licenses/LICENSE-2.0
#
#   Unless required by applicable law or agreed to in writing, software
#   distributed under the License is distributed on an "AS IS" BASIS,
#   WITHOUT WARRANTIES OR CONDITIONS OF ANY KIND, either express or implied.
#   See the License for the specific language governing permissions and
#   limitations under the License.
#
# ------------------------------------------------------------------------------

"""This module contains the handlers for the skill of OptimusAbciApp."""

import json
import math
import re
import threading
import time
from datetime import datetime
from enum import Enum
from pathlib import Path
from typing import Callable, Dict, Generator, List, Optional, Tuple, Union, cast
from urllib.parse import urlparse

import yaml
from aea.configurations.data_types import PublicId
from aea.protocols.base import Message
from aea.protocols.dialogue.base import Dialogue
from aea.skills.base import Handler

from packages.dvilela.connections.genai.connection import (
    PUBLIC_ID as GENAI_CONNECTION_PUBLIC_ID,
)
from packages.dvilela.connections.kv_store.connection import (
    PUBLIC_ID as KV_STORE_CONNECTION_PUBLIC_ID,
)
from packages.dvilela.protocols.kv_store.dialogues import (
    KvStoreDialogue,
    KvStoreDialogues,
)
from packages.dvilela.protocols.kv_store.message import KvStoreMessage
from packages.valory.connections.http_server.connection import (
    PUBLIC_ID as HTTP_SERVER_PUBLIC_ID,
)
from packages.valory.protocols.http.message import HttpMessage
from packages.valory.protocols.srr.message import SrrMessage
from packages.valory.skills.abstract_round_abci.handlers import (
    ABCIRoundHandler as BaseABCIRoundHandler,
)
from packages.valory.skills.abstract_round_abci.handlers import AbstractResponseHandler
from packages.valory.skills.abstract_round_abci.handlers import (
    ContractApiHandler as BaseContractApiHandler,
)
from packages.valory.skills.abstract_round_abci.handlers import (
    HttpHandler as BaseHttpHandler,
)
from packages.valory.skills.abstract_round_abci.handlers import (
    LedgerApiHandler as BaseLedgerApiHandler,
)
from packages.valory.skills.abstract_round_abci.handlers import (
    SigningHandler as BaseSigningHandler,
)
from packages.valory.skills.abstract_round_abci.handlers import (
    TendermintHandler as BaseTendermintHandler,
)
from packages.valory.skills.liquidity_trader_abci.behaviours.base import (
    THRESHOLDS,
    TradingType,
)
from packages.valory.skills.liquidity_trader_abci.handlers import (
    IpfsHandler as BaseIpfsHandler,
)
from packages.valory.skills.liquidity_trader_abci.rounds import SynchronizedData
from packages.valory.skills.liquidity_trader_abci.rounds_info import ROUNDS_INFO
from packages.valory.skills.optimus_abci.dialogues import (
    HttpDialogue,
    HttpDialogues,
    SrrDialogues,
)
from packages.valory.skills.optimus_abci.models import Params, SharedState
from packages.valory.skills.optimus_abci.prompts import PROMPT


ABCIHandler = BaseABCIRoundHandler
SigningHandler = BaseSigningHandler
LedgerApiHandler = BaseLedgerApiHandler
ContractApiHandler = BaseContractApiHandler
TendermintHandler = BaseTendermintHandler
IpfsHandler = BaseIpfsHandler


# Strategy to protocol name mapping
STRATEGY_TO_PROTOCOL = {
    "balancer_pools_search": "balancerPool",
    "asset_lending": "sturdy",
    "uniswap_pools_search": "UniswapV3",
    "velodrome_pools_search": "velodrome",
}
# Reverse mapping for converting protocol names back to strategy names
PROTOCOL_TO_STRATEGY = {v: k for k, v in STRATEGY_TO_PROTOCOL.items()}
PROTOCOL_DEFINITIONS = {
    "balancerPool": "protocol for investing in liquidity positions",
    "sturdy": "protocol for lending assets",
    "UniswapV3": "protocol for investing in liquidity positions",
    "velodrome": "protocol for investing in liquidity positions",
}


def load_fsm_spec() -> Dict:
    """Load the chained FSM spec"""

    with open(
        Path(__file__).parent.parent / "optimus_abci" / "fsm_specification.yaml",
        "r",
        encoding="utf-8",
    ) as spec_file:
        return yaml.safe_load(spec_file)


def camel_to_snake(camel_str: str) -> str:
    """Converts from CamelCase to snake_case."""
    import re

    snake_str = re.sub(r"(?<!^)(?=[A-Z])", "_", camel_str).lower()
    return snake_str


class HttpCode(Enum):
    """Http codes"""

    OK_CODE = 200
    NOT_FOUND_CODE = 404
    BAD_REQUEST_CODE = 400
    NOT_READY = 503


class HttpMethod(Enum):
    """Http methods"""

    GET = "get"
    HEAD = "head"
    POST = "post"


class BaseHandler(Handler):
    """Base handler providing shared utilities for all handlers."""

    def setup(self) -> None:
        """Set up the handler."""
        self.context.logger.info(f"{self.__class__.__name__}: setup method called.")

    def teardown(self) -> None:
        """Teardown the handler."""
        self.context.logger.info(f"{self.__class__.__name__}: teardown called.")

    @property
    def params(self) -> Params:
        """Shortcut to access the parameters."""
        return cast(Params, self.context.params)

    def cleanup_dialogues(self) -> None:
        """Clean up all dialogues."""
        for handler_name in self.context.handlers.__dict__.keys():
            dialogues_name = handler_name.replace("_handler", "_dialogues")
            dialogues = getattr(self.context, dialogues_name, None)
            if dialogues is not None:
                dialogues.cleanup()

    def on_message_handled(self, _message: Message) -> None:
        """Callback triggered once a message is handled."""
        self.context.state.request_count += 1
        if self.context.state.request_count % self.context.params.cleanup_freq == 0:
            self.context.logger.info(
                f"{self.context.state.request_count} requests processed. Cleaning up dialogues."
            )
            self.cleanup_dialogues()


class KvStoreHandler(AbstractResponseHandler):
    """Handler for managing KV Store messages."""

    SUPPORTED_PROTOCOL: Optional[PublicId] = KvStoreMessage.protocol_id
    allowed_response_performatives = frozenset(
        {
            KvStoreMessage.Performative.READ_REQUEST,
            KvStoreMessage.Performative.CREATE_OR_UPDATE_REQUEST,
            KvStoreMessage.Performative.READ_RESPONSE,
            KvStoreMessage.Performative.SUCCESS,
            KvStoreMessage.Performative.ERROR,
        }
    )

    def handle(self, message: Message) -> None:
        """
        React to a KvStoreMessage.

        :param message: the KvStoreMessage instance
        """
        self.context.logger.info(f"Received KvStore message: {message}")
        kv_store_msg = cast(KvStoreMessage, message)
        if kv_store_msg.performative not in self.allowed_response_performatives:
            self.context.logger.warning(
                f"KvStore performative not recognized: {kv_store_msg.performative}"
            )
            self.context.state.in_flight_req = False
            return

        if kv_store_msg.performative == KvStoreMessage.Performative.SUCCESS:
            nonce = kv_store_msg.dialogue_reference[0]
            callback, kwargs = self.context.state.req_to_callback.pop(nonce, (None, {}))

            if callback:
                dialogue = self.context.kv_store_dialogues.update(kv_store_msg)
                callback(kv_store_msg, dialogue, **kwargs)
                self.context.state.in_flight_req = False
            else:
                super().handle(message)
        else:
            super().handle(message)


class HttpHandler(BaseHttpHandler):
    """This implements the HTTP handler."""

    SUPPORTED_PROTOCOL = HttpMessage.protocol_id
    A = 8.786e-1  # 8.786×10^-1
    B = 8.272e-1  # 8.272×10^-1
    C = 2.44
    D = -7.552
    # Define bounds for the CS
    MIN_CS = 0.20
    MAX_CS = 0.50

    def setup(self) -> None:
        """Implement the setup."""
        # Custom hostname (set via params)
        service_endpoint_base = urlparse(
            self.context.params.service_endpoint_base
        ).hostname

        # Propel hostname regex
        propel_uri_base_hostname = (
            r"https?:\/\/[a-zA-Z0-9]{16}.agent\.propel\.(staging\.)?autonolas\.tech"
        )

        # Route regexes
        hostname_regex = rf".*({service_endpoint_base}|{propel_uri_base_hostname}|localhost|127.0.0.1|0.0.0.0)(:\d+)?"
        self.handler_url_regex = rf"{hostname_regex}\/.*"
        health_url_regex = rf"{hostname_regex}\/healthcheck"
        portfolio_url_regex = rf"{hostname_regex}\/portfolio"
        static_files_regex = (
            rf"{hostname_regex}\/(.*)"  # New regex for serving static files
        )
        process_prompt_regex = rf"{hostname_regex}\/configure_strategies"
        features_url_regex = (
            rf"{hostname_regex}\/features"  # New regex for /features endpoint
        )

        # Define routes
        self.routes = {
            (HttpMethod.POST.value,): [
                (process_prompt_regex, self._handle_post_process_prompt),
            ],
            (HttpMethod.GET.value, HttpMethod.HEAD.value): [
                (health_url_regex, self._handle_get_health),
                (portfolio_url_regex, self._handle_get_portfolio),
                (features_url_regex, self._handle_get_features),  # Add new route
                (
                    static_files_regex,
                    self._handle_get_static_file,
                ),
            ],
        }

        fsm = load_fsm_spec()

        self.json_content_header = "Content-Type: application/json\n"
        self.html_content_header = "Content-Type: text/html\n"
        fsm = load_fsm_spec()

        self.rounds_info: Dict = {  # pylint: disable=attribute-defined-outside-init
            camel_to_snake(k): v for k, v in ROUNDS_INFO.items()
        }

        for source_info, target_round in fsm["transition_func"].items():
            source_round, event = source_info[1:-1].split(", ")
            self.rounds_info[camel_to_snake(source_round)]["transitions"][
                event.lower()
            ] = camel_to_snake(target_round)
        self.json_content_header = "Content-Type: application/json\n"
        self.html_content_header = "Content-Type: text/html\n"
        self.available_strategies = []
        for chain in self.context.params.target_investment_chains:
            chain_strategies = self.context.params.available_strategies.get(chain, [])
            self.available_strategies.extend(chain_strategies)

    @property
    def synchronized_data(self) -> SynchronizedData:
        """Return the synchronized data."""
        return SynchronizedData(
            db=self.context.state.round_sequence.latest_synchronized_data.db
        )

    @property
    def shared_state(self) -> SharedState:
        """Get the parameters."""
        return cast(SharedState, self.context.state)

    def _handle_get_features(
        self, http_msg: HttpMessage, http_dialogue: HttpDialogue
    ) -> None:
        """
        Handle a GET request to check if chat feature is enabled.

        :param http_msg: the HTTP message
        :param http_dialogue: the HTTP dialogue
        """
        # Check if GENAI_API_KEY is set
        api_key = self.context.params.genai_api_key

        is_chat_enabled = (
            api_key is not None
            and isinstance(api_key, str)
            and api_key.strip() != ""
            and api_key != "${str:}"
            and api_key != '""'
        )

        data = {"isChatEnabled": is_chat_enabled}

        self._send_ok_response(http_msg, http_dialogue, data)

    def _handle_get_static_file(
        self, http_msg: HttpMessage, http_dialogue: HttpDialogue
    ) -> None:
        """
        Handle a HTTP GET request for a static file.

        :param http_msg: the HTTP message
        :param http_dialogue: the HTTP dialogue
        """
        try:
            # Extract the requested path from the URL
            requested_path = urlparse(http_msg.url).path.lstrip("/")

            # Construct the file path
            file_path = Path(Path(__file__).parent, "modius-ui-build", requested_path)

            # If the file exists and is a file, send it as a response
            if file_path.exists() and file_path.is_file():
                with open(file_path, "rb") as file:
                    file_content = file.read()

                # Send the file content as a response
                self._send_ok_response(http_msg, http_dialogue, file_content)
            else:
                # If the file doesn't exist or is not a file, return the index.html file
                with open(
                    Path(Path(__file__).parent, "modius-ui-build", "index.html"),
                    "r",
                    encoding="utf-8",
                ) as file:
                    index_html = file.read()

                # Send the HTML response
                self._send_ok_response(http_msg, http_dialogue, index_html)
        except FileNotFoundError:
            self._handle_not_found(http_msg, http_dialogue)

    def _get_handler(self, url: str, method: str) -> Tuple[Optional[Callable], Dict]:
        """Check if an url is meant to be handled in this handler

        We expect url to match the pattern {hostname}/.*,
        where hostname is allowed to be localhost, 127.0.0.1 or the token_uri_base's hostname.
        Examples:
            localhost:8000/0
            127.0.0.1:8000/100
            https://pfp.staging.autonolas.tech/45
            http://pfp.staging.autonolas.tech/120

        :param url: the url to check
        :param method: the http method
        :returns: the handling method if the message is intended to be handled by this handler, None otherwise, and the regex captures
        """
        # Check base url
        if not re.match(self.handler_url_regex, url):
            self.context.logger.info(
                f"The url {url} does not match the HttpHandler's pattern"
            )
            return None, {}

        # Check if there is a route for this request
        for methods, routes in self.routes.items():
            if method not in methods:
                continue

            for route in routes:  # type: ignore
                # Routes are tuples like (route_regex, handle_method)
                m = re.match(route[0], url)
                if m:
                    return route[1], m.groupdict()

        # No route found
        self.context.logger.info(
            f"The message [{method}] {url} is intended for the HttpHandler but did not match any valid pattern"
        )
        return self._handle_bad_request, {}

    def handle(self, message: Message) -> None:
        """
        Implement the reaction to an envelope.

        :param message: the message
        """
        http_msg = cast(HttpMessage, message)

        # Check if this is a request sent from the http_server skill
        if (
            http_msg.performative != HttpMessage.Performative.REQUEST
            or message.sender != str(HTTP_SERVER_PUBLIC_ID.without_hash())
        ):
            super().handle(message)
            return

        # Check if this message is for this skill. If not, send to super()
        handler, kwargs = self._get_handler(http_msg.url, http_msg.method)
        if not handler:
            super().handle(message)
            return

        # Retrieve dialogues
        http_dialogues = cast(HttpDialogues, self.context.http_dialogues)
        http_dialogue = cast(HttpDialogue, http_dialogues.update(http_msg))

        # Invalid message
        if http_dialogue is None:
            self.context.logger.info(
                "Received invalid http message={}, unidentified dialogue.".format(
                    http_msg
                )
            )
            return

        # Handle message
        self.context.logger.info(
            "Received http request with method={}, url={} and body={!r}".format(
                http_msg.method,
                http_msg.url,
                http_msg.body,
            )
        )
        handler(http_msg, http_dialogue, **kwargs)

    def _handle_bad_request(
        self, http_msg: HttpMessage, http_dialogue: HttpDialogue, error_msg=None
    ) -> None:
        """
        Handle a Http bad request.

        :param http_msg: the http message
        :param http_dialogue: the http dialogue
        """
        http_response = http_dialogue.reply(
            performative=HttpMessage.Performative.RESPONSE,
            target_message=http_msg,
            version=http_msg.version,
            status_code=HttpCode.BAD_REQUEST_CODE.value,
            status_text="Bad request",
            headers=http_msg.headers,
            body=b"" if not error_msg else error_msg.encode("utf-8"),
        )

        # Send response
        self.context.logger.info("Responding with: {}".format(http_response))
        self.context.outbox.put_message(message=http_response)

    def _send_ok_response(
        self,
        http_msg: HttpMessage,
        http_dialogue: HttpDialogue,
        data: Union[str, Dict, List, bytes],
    ) -> None:
        """Send an OK response with the provided data"""
        headers = (
            self.json_content_header
            if isinstance(data, (dict, list))
            else self.html_content_header
        )
        headers += http_msg.headers

        # Convert dictionary or list to JSON string
        if isinstance(data, (dict, list)):
            data = json.dumps(data)

        http_response = http_dialogue.reply(
            performative=HttpMessage.Performative.RESPONSE,
            target_message=http_msg,
            version=http_msg.version,
            status_code=HttpCode.OK_CODE.value,
            status_text="Success",
            headers=headers,
            body=data.encode("utf-8") if isinstance(data, str) else data,
        )

        # Send response
        self.context.logger.info("Responding with: {}".format(http_response))
        self.context.outbox.put_message(message=http_response)

    def _handle_get_portfolio(
        self, http_msg: HttpMessage, http_dialogue: HttpDialogue
    ) -> None:
        """
        Handle a Http request to get portfolio values.

        :param http_msg: the http message
        :param http_dialogue: the http dialogue
        """
        # Define the path to the portfolio data file
        portfolio_data_filepath: str = (
            self.context.params.store_path / self.context.params.portfolio_info_filename
        )

        # Read the portfolio data from the file
        try:
            with open(portfolio_data_filepath, "r", encoding="utf-8") as file:
                portfolio_data = json.load(file)
        except (FileNotFoundError, json.JSONDecodeError) as e:
            self.context.logger.info(f"Error reading portfolio data: {str(e)}")
            portfolio_data = {"error": "Could not read portfolio data"}

        # Get selected protocols (strategy names) from state
        selected_protocols = (
            json.loads(self.context.state.selected_protocols)
            if isinstance(self.context.state.selected_protocols, str)
            else self.context.state.selected_protocols or self.available_strategies
        )

        # Convert strategy names to protocol names
        selected_protocol_names = [
            STRATEGY_TO_PROTOCOL.get(strategy, strategy)
            for strategy in selected_protocols
        ]

        # Get trading type from state
        trading_type = self.context.state.trading_type
        if not trading_type:
            trading_type = TradingType.BALANCED.value

        # Add selected protocol names and trading type to portfolio data
        portfolio_data["selected_protocols"] = selected_protocol_names
        portfolio_data["trading_type"] = trading_type

        portfolio_data_json = json.dumps(portfolio_data)
        self.context.logger.info(f"Portfolio Response - {portfolio_data}")
        # Send the portfolio data as a response
        self._send_ok_response(http_msg, http_dialogue, portfolio_data_json)

    def _handle_get_health(
        self, http_msg: HttpMessage, http_dialogue: HttpDialogue
    ) -> None:
        """
        Handle a Http request of verb GET.

        :param http_msg: the http message
        :param http_dialogue: the http dialogue
        """
        seconds_since_last_transition = None
        is_tm_unhealthy = None
        is_transitioning_fast = None
        current_round = None
        rounds = None

        round_sequence = cast(SharedState, self.context.state).round_sequence

        if round_sequence._last_round_transition_timestamp:
            is_tm_unhealthy = cast(
                SharedState, self.context.state
            ).round_sequence.block_stall_deadline_expired

            current_time = datetime.now().timestamp()
            seconds_since_last_transition = current_time - datetime.timestamp(
                round_sequence._last_round_transition_timestamp
            )

            is_transitioning_fast = (
                not is_tm_unhealthy
                and seconds_since_last_transition
                < 2 * self.context.params.reset_pause_duration
            )

        if round_sequence._abci_app:
            current_round = round_sequence._abci_app.current_round.round_id
            rounds = [
                r.round_id for r in round_sequence._abci_app._previous_rounds[-25:]
            ]
            rounds.append(current_round)

        # Update evaluate strategy round description with agent reasoning if available
        agent_reasoning = cast(SharedState, self.context.state).agent_reasoning
        if agent_reasoning and "evaluate_strategy_round" in self.rounds_info:
            self.rounds_info["evaluate_strategy_round"]["description"] = agent_reasoning

        data = {
            "seconds_since_last_transition": seconds_since_last_transition,
            "is_tm_healthy": not is_tm_unhealthy,
            "period": self.synchronized_data.period_count,
            "reset_pause_duration": self.context.params.reset_pause_duration,
            "rounds": rounds,
            "is_transitioning_fast": is_transitioning_fast,
            "rounds_info": self.rounds_info,
        }

        self._send_ok_response(http_msg, http_dialogue, data)

    def _handle_get_static_js(
        self, http_msg: HttpMessage, http_dialogue: HttpDialogue
    ) -> None:
        """
        Handle a HTTP GET request for the main.js file.

        :param http_msg: the HTTP message
        :param http_dialogue: the HTTP dialogue
        """
        try:
            # Read the main.js file
            with open(
                Path(
                    Path(__file__).parent,
                    "modius-ui-build",
                    "static",
                    "js",
                    "main.d1485dfa.js",
                ),
                "rb",
            ) as file:
                file_content = file.read()

            # Send the file content as a response
            self._send_ok_response(http_msg, http_dialogue, file_content)
        except FileNotFoundError:
            self._handle_not_found(http_msg, http_dialogue)

    def _handle_not_found(
        self, http_msg: HttpMessage, http_dialogue: HttpDialogue
    ) -> None:
        """
        Handle a HTTP request for a resource that was not found.

        :param http_msg: the HTTP message
        :param http_dialogue: the HTTP dialogue
        """
        http_response = http_dialogue.reply(
            performative=HttpMessage.Performative.RESPONSE,
            target_message=http_msg,
            version=http_msg.version,
            status_code=HttpCode.NOT_FOUND_CODE.value,
            status_text="Not Found",
            headers=http_msg.headers,
            body=b"",
        )

        # Send response
        self.context.logger.info("Responding with: {}".format(http_response))
        self.context.outbox.put_message(message=http_response)

    def _handle_post_process_prompt(
        self, http_msg: HttpMessage, http_dialogue: HttpDialogue
    ) -> Generator[None, None, None]:
        """
        Handle POST requests to process user prompts.

        :param http_msg: the HttpMessage instance
        :param http_dialogue: the HttpDialogue instance
        """
        request_id = http_dialogue.dialogue_label.dialogue_reference[0]
        self.context.state.request_queue.append(request_id)

        try:
            # Parse incoming data
            data = json.loads(http_msg.body.decode("utf-8"))
            user_prompt = data.get("prompt", "")
            self.context.logger.info(f"user_prompt from the user {user_prompt}")

            if not user_prompt:
                raise ValueError("Prompt is required.")

            previous_trading_type = self.context.state.trading_type
            if not previous_trading_type:
                previous_trading_type = TradingType.BALANCED.value

            previous_selected_protocols = (
                json.loads(self.context.state.selected_protocols)
                if isinstance(self.context.state.selected_protocols, str)
                else self.context.state.selected_protocols or self.available_strategies
            )

            available_trading_types = [
                trading_type.value for trading_type in TradingType
            ]
            last_selected_threshold = THRESHOLDS.get(previous_trading_type)

            # Convert strategy names to protocol names for LLM
            available_protocols = [
                STRATEGY_TO_PROTOCOL.get(strategy, strategy)
                for strategy in self.available_strategies
            ]

            available_protocols_definitons = {
                protocol: PROTOCOL_DEFINITIONS.get(protocol, "")
                for protocol in available_protocols
            }

            # Convert previous selected protocols to their protocol names
            previous_protocols_for_llm = [
                STRATEGY_TO_PROTOCOL.get(strategy, strategy)
                for strategy in previous_selected_protocols
            ]

            # Format the prompt
            prompt_template = PROMPT.format(
                USER_PROMPT=user_prompt,
                PREVIOUS_TRADING_TYPE=previous_trading_type,
                TRADING_TYPES=available_trading_types,
                AVAILABLE_PROTOCOLS=available_protocols_definitons,
                LAST_THRESHOLD=last_selected_threshold,
                PREVIOUS_SELECTED_PROTOCOLS=previous_protocols_for_llm,
                THRESHOLDS=THRESHOLDS,
            )
            # Prepare payload data
            payload_data = {"prompt": prompt_template}

            # Create LLM request
            srr_dialogues = cast(SrrDialogues, self.context.srr_dialogues)
            request_srr_message, srr_dialogue = srr_dialogues.create(
                counterparty=str(GENAI_CONNECTION_PUBLIC_ID),
                performative=SrrMessage.Performative.REQUEST,
                payload=json.dumps(payload_data),
            )
            # Prepare callback args
            callback_kwargs = {"http_msg": http_msg, "http_dialogue": http_dialogue}
            self._send_message(
                request_srr_message,
                srr_dialogue,
                self._handle_llm_response,
                callback_kwargs,
            )
        except (json.JSONDecodeError, ValueError) as e:
            self.context.logger.info(f"Error processing prompt: {str(e)}")
            self._handle_bad_request(http_msg, http_dialogue)

    def _parse_llm_response(
        self,
        llm_response_message: SrrMessage,
    ) -> Tuple[List[str], str, float, str, str]:
        """
        Parse the LLM response and return the selected protocols, trading type, max loss percentage, reasoning, and previous trading type.

        :param llm_response_message: the SrrMessage with the LLM output
        :return: a tuple containing the selected protocols, trading type, max loss percentage, reasoning, and previous trading type
        """
        try:
            payload = json.loads(llm_response_message.payload)
            self.context.logger.info(f"response from the geminia {payload}")

            if "error" in payload:
                # Extract the specific error message
                error_details = payload["error"]
                error_message = error_details.split('message: "')[1].split('"')[0]
                reasoning = error_message
                self.context.logger.error(f"Error from LLM: {reasoning}")
                return [], "", 10.0, reasoning, self.context.state.trading_type

            response_data = json.loads(payload.get("response", ""))
        except json.JSONDecodeError:
            # Attempt to handle JSON content wrapped in triple backticks
            try:
                response = json.loads(llm_response_message.payload).get("response", "")
                if response.strip().startswith("```json") and response.strip().endswith(
                    "```"
                ):
                    # Strip the triple backticks and attempt to parse the JSON content
                    json_content = response.strip()[7:-3]
                    response_data = json.loads(json_content)
                else:
                    raise ValueError("Response is not in valid JSON format.")
            except (json.JSONDecodeError, ValueError):
                reasoning = (
                    "Failed to parse LLM response. Falling back to default strategies."
                )
                self.context.logger.error(reasoning)
<<<<<<< HEAD
                return self._fallback_to_previous_strategy_with_loss()
=======
                selected_protocols = self.available_strategies
                trading_type = (
                    self.context.state.trading_type or TradingType.BALANCED.value
                )
                return selected_protocols, trading_type, reasoning, trading_type
>>>>>>> 349d0da0

        self.context.logger.info(f"Received LLM response: {response_data}")

        # Extract the main fields
        selected_protocols = response_data.get("selected_protocols", [])
        trading_type = response_data.get("trading_type", "")
        reasoning = response_data.get("reasoning", "")
        previous_trading_type = self.context.state.trading_type

        # Extract and validate max_loss_percentage
        max_loss_percentage = response_data.get("max_loss_percentage", None)

        self.context.logger.info(f"max_loss_percentage: {max_loss_percentage}")

        # Validate max_loss_percentage
        if max_loss_percentage is None or not isinstance(
            max_loss_percentage, (int, float)
        ):
            # Provide default based on trading type
            max_loss_percentage = (
                15.0 if trading_type == TradingType.RISKY.value else 5.0
            )
            self.context.logger.warning(
                f"Missing or invalid max_loss_percentage in LLM response. Using default: {max_loss_percentage}"
            )
        else:
            # Ensure the max_loss_percentage is within acceptable bounds
            max_loss_percentage = float(max_loss_percentage)
            if max_loss_percentage < 1.0:
                self.context.logger.warning(
                    f"max_loss_percentage too low: {max_loss_percentage}. Setting to minimum: 1.0"
                )
                max_loss_percentage = 1.0
            elif max_loss_percentage > 30.0:
                self.context.logger.warning(
                    f"max_loss_percentage too high: {max_loss_percentage}. Setting to maximum: 30.0"
                )
                max_loss_percentage = 30.0

        if not selected_protocols or not trading_type or not reasoning:
            return self._fallback_to_previous_strategy_with_loss()

        return (
            selected_protocols,
            trading_type,
            max_loss_percentage,
            reasoning,
            previous_trading_type,
        )

    def _fallback_to_previous_strategy_with_loss(
        self,
    ) -> Tuple[List[str], str, float, str, str]:
        """Fallback to previous strategy in case of parsing errors, including default loss percentage."""
        selected_protocols = (
            json.loads(self.context.state.selected_protocols)
            if isinstance(self.context.state.selected_protocols, str)
            else self.context.state.selected_protocols
            or self.context.params.available_strategies
        )

        selected_protocols = [
            STRATEGY_TO_PROTOCOL.get(strategy, strategy)
            for strategy in selected_protocols
        ]

        trading_type = self.context.state.trading_type
        if not trading_type:
            trading_type = TradingType.BALANCED.value

        # Default loss percentage based on trading type
        max_loss_percentage = 15.0 if trading_type == TradingType.RISKY.value else 5.0

        reasoning = "Failed to parse LLM response. Falling back to previous strategies."

        return (
            selected_protocols,
            trading_type,
            max_loss_percentage,
            reasoning,
            trading_type,
        )

    def calculate_composite_score_from_var(
        self, var: float, correlation_coefficient: float = 1.0
    ) -> float:
        """Calculate the composite score threshold based on user's risk tolerance (VaR)."""
        # Constants from the formula
        A = 8.786e-1  # 8.786×10^-1
        B = 8.272e-1  # 8.272×10^-1
        C = 2.44
        D = -7.552

        # Define bounds for the CS
        MIN_CS = 0.20
        MAX_CS = 0.50

        # Apply the equation: CS = ln((A/(VaR + B)) - C)/D
        try:
            # Calculate the numerator
            numerator = A

            # Calculate the denominator
            denominator = var + B

            # Apply natural logarithm to the ratio
            ln_term = math.log(numerator / denominator)

            # Calculate the composite score
            cs = (ln_term - C) / D

            # Apply correlation coefficient adjustment
            adjusted_cs = cs * correlation_coefficient

            # Apply bounds
            bounded_cs = max(MIN_CS, min(MAX_CS, adjusted_cs))

            self.context.logger.info(
                f"Calculated CS: {adjusted_cs}, Bounded CS: {bounded_cs} for VaR: {var}"
            )

            return bounded_cs
        except (ValueError, ZeroDivisionError) as e:
            self.context.logger.error(f"Error calculating composite score: {e}")
            # Return a default value if calculation fails
            return THRESHOLDS.get(TradingType.BALANCED.value, 0.3374)

    def _handle_llm_response(
        self,
        llm_response_message: SrrMessage,
        dialogue: Dialogue,
        http_msg: HttpMessage,
        http_dialogue: HttpDialogue,
    ) -> None:
        """
        Handle the response from the LLM.

        :param llm_response_message: the SrrMessage with the LLM output
        :param dialogue: the Dialogue
        :param http_msg: the original HttpMessage
        :param http_dialogue: the original HttpDialogue
        """
        (
            selected_protocol_names,
            trading_type,
            max_loss_percentage,
            reasoning,
            previous_trading_type,
        ) = self._parse_llm_response(llm_response_message)

        # Convert percentage to VaR (negative decimal)
        var_value = -max_loss_percentage / 100.0
        # Calculate composite score using the formula
        composite_score = self.calculate_composite_score_from_var(var_value)

        self.context.logger.info(f"composite_score: {composite_score}")

        selected_protocols = [
            PROTOCOL_TO_STRATEGY.get(protocol, protocol)
            for protocol in selected_protocol_names
        ]

        response_data = {
            "selected_protocols": selected_protocol_names,
            "trading_type": trading_type,
            "max_loss_percentage": max_loss_percentage,
            "composite_score": round(composite_score, 4),
            "reasoning": reasoning,
            "previous_trading_type": previous_trading_type,
        }

        self.context.logger.info(f"response_data: {response_data}")
        self._send_ok_response(http_msg, http_dialogue, response_data)
        # Store the calculated composite score in the state
        self.context.logger.info(f"trading_type: {trading_type}")

        storage_data = {
            "selected_protocols": json.dumps(selected_protocols),
            "trading_type": trading_type,
            "composite_score": str(composite_score),
            "max_loss_percentage": str(max_loss_percentage),
        }

        # Offload KV store update to a separate thread
        threading.Thread(
            target=self._delayed_write_kv_extended, args=(storage_data,)
        ).start()

    def _fallback_to_previous_strategy(self) -> Tuple[List[str], str, str, str]:
        """Fallback to previous strategy in case of parsing errors."""
        selected_protocols = selected_protocols = (
            json.loads(self.context.state.selected_protocols)
            if isinstance(self.context.state.selected_protocols, str)
            else self.context.state.selected_protocols or self.available_strategies
        )

        selected_protocols = [
            STRATEGY_TO_PROTOCOL.get(strategy, strategy)
            for strategy in selected_protocols
        ]

        trading_type = self.context.state.trading_type
        if not trading_type:
            trading_type = TradingType.BALANCED.value
        reasoning = "Failed to parse LLM response. Falling back to previous strategies."

        return selected_protocols, trading_type, reasoning, trading_type

    def _delayed_write_kv_extended(self, data: Dict[str, str]) -> None:
        """
        Write to the KV store after a delay if this was the only request in queue.

        :param data: Dictionary of data to store
        """
        self.context.logger.info("Waiting for default acceptance time...")
        time.sleep(self.context.params.default_acceptance_time)

        if len(self.context.state.request_queue) == 1:
            self._write_kv(data)

            # Also update the state values
            if "selected_protocols" in data:
                self.context.state.selected_protocols = json.loads(
                    data["selected_protocols"]
                )
            if "trading_type" in data:
                self.context.state.trading_type = data["trading_type"]
            if "composite_score" in data:
                # Update the appropriate threshold based on trading type
                self.context.logger.info(
                    f"KV composite_score {(data['composite_score'])}"
                )
                self.context.state.composite_score = float(data["composite_score"])

        self.context.state.request_queue.pop()

    def _write_kv(self, data: Dict[str, str]) -> Generator[None, None, bool]:
        """
        Create or update data in the KV store.

        :param data: key-value data to store
        :return: success flag
        """
        kv_store_dialogues = cast(KvStoreDialogues, self.context.kv_store_dialogues)
        kv_store_message, srr_dialogue = kv_store_dialogues.create(
            counterparty=str(KV_STORE_CONNECTION_PUBLIC_ID),
            performative=KvStoreMessage.Performative.CREATE_OR_UPDATE_REQUEST,
            data=data,
        )
        self.context.logger.info(f"Writing to KV store... {kv_store_message}")
        kv_store_dialogue = cast(KvStoreDialogue, srr_dialogue)
        self._send_message(
            kv_store_message, kv_store_dialogue, self._handle_kv_store_response
        )

    def _handle_kv_store_response(
        self, kv_store_response_message: KvStoreMessage, dialogue: Dialogue
    ) -> None:
        """
        Handle KV store response messages.

        :param kv_store_response_message: the KvStoreMessage response
        :param dialogue: the KvStoreDialogue
        """
        success = (
            kv_store_response_message.performative
            == KvStoreMessage.Performative.SUCCESS
        )
        if success:
            self.context.logger.info("KV store update successful.")
        else:
            self.context.logger.info("KV store update failed.")

    def _send_message(
        self,
        message: Message,
        dialogue: Dialogue,
        callback: Callable,
        callback_kwargs: Optional[Dict] = None,
    ) -> None:
        """
        Send a message and set up a callback for the response.

        :param message: the Message to send
        :param dialogue: the Dialogue context
        :param callback: the callback function upon response
        :param callback_kwargs: optional kwargs for the callback
        """
        self.context.outbox.put_message(message=message)
        nonce = dialogue.dialogue_label.dialogue_reference[0]
        self.context.state.req_to_callback[nonce] = (callback, callback_kwargs or {})
        self.context.state.in_flight_req = True


class SrrHandler(AbstractResponseHandler):
    """Handler for managing Srr messages."""

    SUPPORTED_PROTOCOL: Optional[PublicId] = SrrMessage.protocol_id
    allowed_response_performatives = frozenset(
        {
            SrrMessage.Performative.REQUEST,
            SrrMessage.Performative.RESPONSE,
        }
    )

    def handle(self, message: Message) -> None:
        """
        React to an SRR message.

        :param message: the SrrMessage instance
        """
        self.context.logger.info(f"Received Srr message: {message}")
        srr_msg = cast(SrrMessage, message)

        if srr_msg.performative not in self.allowed_response_performatives:
            self.context.logger.warning(
                f"SRR performative not recognized: {srr_msg.performative}"
            )
            self.context.state.in_flight_req = False
            return

        nonce = srr_msg.dialogue_reference[
            0
        ]  # Assuming dialogue_reference is accessible
        callback, kwargs = self.context.state.req_to_callback.pop(nonce, (None, {}))

        if callback is None:
            super().handle(message)
        else:
            dialogue = self.context.srr_dialogues.update(srr_msg)
            callback(srr_msg, dialogue, **kwargs)
            self.context.state.in_flight_req = False<|MERGE_RESOLUTION|>--- conflicted
+++ resolved
@@ -796,15 +796,7 @@
                     "Failed to parse LLM response. Falling back to default strategies."
                 )
                 self.context.logger.error(reasoning)
-<<<<<<< HEAD
                 return self._fallback_to_previous_strategy_with_loss()
-=======
-                selected_protocols = self.available_strategies
-                trading_type = (
-                    self.context.state.trading_type or TradingType.BALANCED.value
-                )
-                return selected_protocols, trading_type, reasoning, trading_type
->>>>>>> 349d0da0
 
         self.context.logger.info(f"Received LLM response: {response_data}")
 
