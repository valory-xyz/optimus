# -*- coding: utf-8 -*-
# ------------------------------------------------------------------------------
#
#   Copyright 2024 Valory AG
#
#   Licensed under the Apache License, Version 2.0 (the "License");
#   you may not use this file except in compliance with the License.
#   You may obtain a copy of the License at
#
#       http://www.apache.org/licenses/LICENSE-2.0
#
#   Unless required by applicable law or agreed to in writing, software
#   distributed under the License is distributed on an "AS IS" BASIS,
#   WITHOUT WARRANTIES OR CONDITIONS OF ANY KIND, either express or implied.
#   See the License for the specific language governing permissions and
#   limitations under the License.
#
# ------------------------------------------------------------------------------

"""This module contains the handlers for the skill of OptimusAbciApp."""

import json
import re
import threading
import time
from datetime import datetime
from enum import Enum
from pathlib import Path
from typing import Callable, Dict, Generator, List, Optional, Tuple, Union, cast
from urllib.parse import urlparse
import math
import yaml
from aea.configurations.data_types import PublicId
from aea.protocols.base import Message
from aea.protocols.dialogue.base import Dialogue
from aea.skills.base import Handler

from packages.dvilela.connections.genai.connection import (
    PUBLIC_ID as GENAI_CONNECTION_PUBLIC_ID,
)
from packages.dvilela.connections.kv_store.connection import (
    PUBLIC_ID as KV_STORE_CONNECTION_PUBLIC_ID,
)
from packages.dvilela.protocols.kv_store.dialogues import (
    KvStoreDialogue,
    KvStoreDialogues,
)
from packages.dvilela.protocols.kv_store.message import KvStoreMessage
from packages.valory.connections.http_server.connection import (
    PUBLIC_ID as HTTP_SERVER_PUBLIC_ID,
)
from packages.valory.protocols.http.message import HttpMessage
from packages.valory.protocols.srr.message import SrrMessage
from packages.valory.skills.abstract_round_abci.handlers import (
    ABCIRoundHandler as BaseABCIRoundHandler,
)
from packages.valory.skills.abstract_round_abci.handlers import AbstractResponseHandler
from packages.valory.skills.abstract_round_abci.handlers import (
    ContractApiHandler as BaseContractApiHandler,
)
from packages.valory.skills.abstract_round_abci.handlers import (
    HttpHandler as BaseHttpHandler,
)
from packages.valory.skills.abstract_round_abci.handlers import (
    LedgerApiHandler as BaseLedgerApiHandler,
)
from packages.valory.skills.abstract_round_abci.handlers import (
    SigningHandler as BaseSigningHandler,
)
from packages.valory.skills.abstract_round_abci.handlers import (
    TendermintHandler as BaseTendermintHandler,
)
from packages.valory.skills.liquidity_trader_abci.behaviours import (
    THRESHOLDS,
    TradingType,
)
from packages.valory.skills.liquidity_trader_abci.handlers import (
    IpfsHandler as BaseIpfsHandler,
)
from packages.valory.skills.liquidity_trader_abci.rounds import SynchronizedData
from packages.valory.skills.liquidity_trader_abci.rounds_info import ROUNDS_INFO
from packages.valory.skills.optimus_abci.dialogues import (
    HttpDialogue,
    HttpDialogues,
    SrrDialogues,
)
from packages.valory.skills.optimus_abci.models import Params, SharedState
from packages.valory.skills.optimus_abci.prompts import PROMPT


ABCIHandler = BaseABCIRoundHandler
SigningHandler = BaseSigningHandler
LedgerApiHandler = BaseLedgerApiHandler
ContractApiHandler = BaseContractApiHandler
TendermintHandler = BaseTendermintHandler
IpfsHandler = BaseIpfsHandler


# Strategy to protocol name mapping
STRATEGY_TO_PROTOCOL = {
    "balancer_pools_search": "balancerPool",
    "asset_lending": "sturdy",
    "velodrome_pools_search": "velodrome",
}
# Reverse mapping for converting protocol names back to strategy names
PROTOCOL_TO_STRATEGY = {v: k for k, v in STRATEGY_TO_PROTOCOL.items()}


def load_fsm_spec() -> Dict:
    """Load the chained FSM spec"""

    with open(
        Path(__file__).parent.parent / "optimus_abci" / "fsm_specification.yaml",
        "r",
        encoding="utf-8",
    ) as spec_file:
        return yaml.safe_load(spec_file)


def camel_to_snake(camel_str: str) -> str:
    """Converts from CamelCase to snake_case."""
    import re

    snake_str = re.sub(r"(?<!^)(?=[A-Z])", "_", camel_str).lower()
    return snake_str


class HttpCode(Enum):
    """Http codes"""

    OK_CODE = 200
    NOT_FOUND_CODE = 404
    BAD_REQUEST_CODE = 400
    NOT_READY = 503


class HttpMethod(Enum):
    """Http methods"""

    GET = "get"
    HEAD = "head"
    POST = "post"


class BaseHandler(Handler):
    """Base handler providing shared utilities for all handlers."""

    def setup(self) -> None:
        """Set up the handler."""
        self.context.logger.info(f"{self.__class__.__name__}: setup method called.")

    def teardown(self) -> None:
        """Teardown the handler."""
        self.context.logger.info(f"{self.__class__.__name__}: teardown called.")

    @property
    def params(self) -> Params:
        """Shortcut to access the parameters."""
        return cast(Params, self.context.params)

    def cleanup_dialogues(self) -> None:
        """Clean up all dialogues."""
        for handler_name in self.context.handlers.__dict__.keys():
            dialogues_name = handler_name.replace("_handler", "_dialogues")
            dialogues = getattr(self.context, dialogues_name, None)
            if dialogues is not None:
                dialogues.cleanup()

    def on_message_handled(self, _message: Message) -> None:
        """Callback triggered once a message is handled."""
        self.context.state.request_count += 1
        if self.context.state.request_count % self.context.params.cleanup_freq == 0:
            self.context.logger.info(
                f"{self.context.state.request_count} requests processed. Cleaning up dialogues."
            )
            self.cleanup_dialogues()


class KvStoreHandler(AbstractResponseHandler):
    """Handler for managing KV Store messages."""

    SUPPORTED_PROTOCOL: Optional[PublicId] = KvStoreMessage.protocol_id
    allowed_response_performatives = frozenset(
        {
            KvStoreMessage.Performative.READ_REQUEST,
            KvStoreMessage.Performative.CREATE_OR_UPDATE_REQUEST,
            KvStoreMessage.Performative.READ_RESPONSE,
            KvStoreMessage.Performative.SUCCESS,
            KvStoreMessage.Performative.ERROR,
        }
    )

    def handle(self, message: Message) -> None:
        """
        React to a KvStoreMessage.

        :param message: the KvStoreMessage instance
        """
        self.context.logger.info(f"Received KvStore message: {message}")
        kv_store_msg = cast(KvStoreMessage, message)
        if kv_store_msg.performative not in self.allowed_response_performatives:
            self.context.logger.warning(
                f"KvStore performative not recognized: {kv_store_msg.performative}"
            )
            self.context.state.in_flight_req = False
            return

        if kv_store_msg.performative == KvStoreMessage.Performative.SUCCESS:
            nonce = kv_store_msg.dialogue_reference[0]
            callback, kwargs = self.context.state.req_to_callback.pop(nonce, (None, {}))

            if callback:
                dialogue = self.context.kv_store_dialogues.update(kv_store_msg)
                callback(kv_store_msg, dialogue, **kwargs)
                self.context.state.in_flight_req = False
            else:
                super().handle(message)
        else:
            super().handle(message)


class HttpHandler(BaseHttpHandler):
    """This implements the HTTP handler."""

    SUPPORTED_PROTOCOL = HttpMessage.protocol_id

    def setup(self) -> None:
        """Implement the setup."""
        # Custom hostname (set via params)
        service_endpoint_base = urlparse(
            self.context.params.service_endpoint_base
        ).hostname

        # Propel hostname regex
        propel_uri_base_hostname = (
            r"https?:\/\/[a-zA-Z0-9]{16}.agent\.propel\.(staging\.)?autonolas\.tech"
        )

        # Route regexes
        hostname_regex = rf".*({service_endpoint_base}|{propel_uri_base_hostname}|localhost|127.0.0.1|0.0.0.0)(:\d+)?"
        self.handler_url_regex = rf"{hostname_regex}\/.*"
        health_url_regex = rf"{hostname_regex}\/healthcheck"
        portfolio_url_regex = rf"{hostname_regex}\/portfolio"
        static_files_regex = (
            rf"{hostname_regex}\/(.*)"  # New regex for serving static files
        )
        process_prompt_regex = rf"{hostname_regex}\/configure_strategies"
        features_url_regex = (
            rf"{hostname_regex}\/features"  # New regex for /features endpoint
        )

        # Define routes
        self.routes = {
            (HttpMethod.POST.value,): [
                (process_prompt_regex, self._handle_post_process_prompt),
            ],
            (HttpMethod.GET.value, HttpMethod.HEAD.value): [
                (health_url_regex, self._handle_get_health),
                (portfolio_url_regex, self._handle_get_portfolio),
                (features_url_regex, self._handle_get_features),  # Add new route
                (
                    static_files_regex,
                    self._handle_get_static_file,
                ),
            ],
        }

        fsm = load_fsm_spec()

        self.json_content_header = "Content-Type: application/json\n"
        self.html_content_header = "Content-Type: text/html\n"
        fsm = load_fsm_spec()

        self.rounds_info: Dict = {  # pylint: disable=attribute-defined-outside-init
            camel_to_snake(k): v for k, v in ROUNDS_INFO.items()
        }

        for source_info, target_round in fsm["transition_func"].items():
            source_round, event = source_info[1:-1].split(", ")
            self.rounds_info[camel_to_snake(source_round)]["transitions"][
                event.lower()
            ] = camel_to_snake(target_round)
        self.json_content_header = "Content-Type: application/json\n"
        self.html_content_header = "Content-Type: text/html\n"
        self.function_entry_count = 0

    @property
    def synchronized_data(self) -> SynchronizedData:
        """Return the synchronized data."""
        return SynchronizedData(
            db=self.context.state.round_sequence.latest_synchronized_data.db
        )

    @property
    def shared_state(self) -> SharedState:
        """Get the parameters."""
        return cast(SharedState, self.context.state)

    def _handle_get_features(
        self, http_msg: HttpMessage, http_dialogue: HttpDialogue
    ) -> None:
        """
        Handle a GET request to check if chat feature is enabled.

        :param http_msg: the HTTP message
        :param http_dialogue: the HTTP dialogue
        """
        # Check if GENAI_API_KEY is set
        api_key = self.context.params.genai_api_key
        self.context.logger.info(f"genai_api_key API KEY {api_key}")

        is_chat_enabled = (
            api_key is not None
            and isinstance(api_key, str)
            and api_key.strip() != ""
            and api_key != "${str:}"
            and api_key != '""'
        )

        data = {"isChatEnabled": is_chat_enabled}

        self._send_ok_response(http_msg, http_dialogue, data)

    def _handle_get_static_file(
        self, http_msg: HttpMessage, http_dialogue: HttpDialogue
    ) -> None:
        """
        Handle a HTTP GET request for a static file.

        :param http_msg: the HTTP message
        :param http_dialogue: the HTTP dialogue
        """
        try:
            # Extract the requested path from the URL
            requested_path = urlparse(http_msg.url).path.lstrip("/")

            # Construct the file path
            file_path = Path(Path(__file__).parent, "modius-ui-build", requested_path)

            # If the file exists and is a file, send it as a response
            if file_path.exists() and file_path.is_file():
                with open(file_path, "rb") as file:
                    file_content = file.read()

                # Send the file content as a response
                self._send_ok_response(http_msg, http_dialogue, file_content)
            else:
                # If the file doesn't exist or is not a file, return the index.html file
                with open(
                    Path(Path(__file__).parent, "modius-ui-build", "index.html"),
                    "r",
                    encoding="utf-8",
                ) as file:
                    index_html = file.read()

                # Send the HTML response
                self._send_ok_response(http_msg, http_dialogue, index_html)
        except FileNotFoundError:
            self._handle_not_found(http_msg, http_dialogue)

    def _get_handler(self, url: str, method: str) -> Tuple[Optional[Callable], Dict]:
        """Check if an url is meant to be handled in this handler

        We expect url to match the pattern {hostname}/.*,
        where hostname is allowed to be localhost, 127.0.0.1 or the token_uri_base's hostname.
        Examples:
            localhost:8000/0
            127.0.0.1:8000/100
            https://pfp.staging.autonolas.tech/45
            http://pfp.staging.autonolas.tech/120

        :param url: the url to check
        :param method: the http method
        :returns: the handling method if the message is intended to be handled by this handler, None otherwise, and the regex captures
        """
        # Check base url
        if not re.match(self.handler_url_regex, url):
            self.context.logger.info(
                f"The url {url} does not match the HttpHandler's pattern"
            )
            return None, {}

        # Check if there is a route for this request
        for methods, routes in self.routes.items():
            if method not in methods:
                continue

            for route in routes:  # type: ignore
                # Routes are tuples like (route_regex, handle_method)
                m = re.match(route[0], url)
                if m:
                    return route[1], m.groupdict()

        # No route found
        self.context.logger.info(
            f"The message [{method}] {url} is intended for the HttpHandler but did not match any valid pattern"
        )
        return self._handle_bad_request, {}

    def handle(self, message: Message) -> None:
        """
        Implement the reaction to an envelope.

        :param message: the message
        """
        http_msg = cast(HttpMessage, message)

        # Check if this is a request sent from the http_server skill
        if (
            http_msg.performative != HttpMessage.Performative.REQUEST
            or message.sender != str(HTTP_SERVER_PUBLIC_ID.without_hash())
        ):
            super().handle(message)
            return

        # Check if this message is for this skill. If not, send to super()
        handler, kwargs = self._get_handler(http_msg.url, http_msg.method)
        if not handler:
            super().handle(message)
            return

        # Retrieve dialogues
        http_dialogues = cast(HttpDialogues, self.context.http_dialogues)
        http_dialogue = cast(HttpDialogue, http_dialogues.update(http_msg))

        # Invalid message
        if http_dialogue is None:
            self.context.logger.info(
                "Received invalid http message={}, unidentified dialogue.".format(
                    http_msg
                )
            )
            return

        # Handle message
        self.context.logger.info(
            "Received http request with method={}, url={} and body={!r}".format(
                http_msg.method,
                http_msg.url,
                http_msg.body,
            )
        )
        handler(http_msg, http_dialogue, **kwargs)

    def _handle_bad_request(
        self, http_msg: HttpMessage, http_dialogue: HttpDialogue, error_msg=None
    ) -> None:
        """
        Handle a Http bad request.

        :param http_msg: the http message
        :param http_dialogue: the http dialogue
        """
        http_response = http_dialogue.reply(
            performative=HttpMessage.Performative.RESPONSE,
            target_message=http_msg,
            version=http_msg.version,
            status_code=HttpCode.BAD_REQUEST_CODE.value,
            status_text="Bad request",
            headers=http_msg.headers,
            body=b"" if not error_msg else error_msg.encode("utf-8"),
        )

        # Send response
        self.context.logger.info("Responding with: {}".format(http_response))
        self.context.outbox.put_message(message=http_response)

    def _send_ok_response(
        self,
        http_msg: HttpMessage,
        http_dialogue: HttpDialogue,
        data: Union[str, Dict, List, bytes],
    ) -> None:
        """Send an OK response with the provided data"""
        headers = (
            self.json_content_header
            if isinstance(data, (dict, list))
            else self.html_content_header
        )
        headers += http_msg.headers

        # Convert dictionary or list to JSON string
        if isinstance(data, (dict, list)):
            data = json.dumps(data)

        http_response = http_dialogue.reply(
            performative=HttpMessage.Performative.RESPONSE,
            target_message=http_msg,
            version=http_msg.version,
            status_code=HttpCode.OK_CODE.value,
            status_text="Success",
            headers=headers,
            body=data.encode("utf-8") if isinstance(data, str) else data,
        )

        # Send response
        self.context.logger.info("Responding with: {}".format(http_response))
        self.context.outbox.put_message(message=http_response)

    def _handle_get_portfolio(
        self, http_msg: HttpMessage, http_dialogue: HttpDialogue
    ) -> None:
        """
        Handle a Http request to get portfolio values.

        :param http_msg: the http message
        :param http_dialogue: the http dialogue
        """
        # Define the path to the portfolio data file
        portfolio_data_filepath: str = (
            self.context.params.store_path / self.context.params.portfolio_info_filename
        )

        # Read the portfolio data from the file
        try:
            with open(portfolio_data_filepath, "r", encoding="utf-8") as file:
                portfolio_data = json.load(file)
        except (FileNotFoundError, json.JSONDecodeError) as e:
            self.context.logger.info(f"Error reading portfolio data: {str(e)}")
            portfolio_data = {"error": "Could not read portfolio data"}

        # Get selected protocols (strategy names) from state
        selected_protocols = (
            json.loads(self.context.state.selected_protocols)
            if isinstance(self.context.state.selected_protocols, str)
            else self.context.state.selected_protocols
            or self.context.params.available_strategies
        )

        # Convert strategy names to protocol names
        selected_protocol_names = [
            STRATEGY_TO_PROTOCOL.get(strategy, strategy)
            for strategy in selected_protocols
        ]

        # Get trading type from state
        trading_type = self.context.state.trading_type
        if not trading_type:
            trading_type = TradingType.BALANCED.value

        # Add selected protocol names and trading type to portfolio data
        portfolio_data["selected_protocols"] = selected_protocol_names
        portfolio_data["trading_type"] = trading_type

        portfolio_data_json = json.dumps(portfolio_data)
        self.context.logger.info(f"Portfolio Response - {portfolio_data}")
        # Send the portfolio data as a response
        self._send_ok_response(http_msg, http_dialogue, portfolio_data_json)

    def _handle_get_health(
        self, http_msg: HttpMessage, http_dialogue: HttpDialogue
    ) -> None:
        """
        Handle a Http request of verb GET.

        :param http_msg: the http message
        :param http_dialogue: the http dialogue
        """
        seconds_since_last_transition = None
        is_tm_unhealthy = None
        is_transitioning_fast = None
        current_round = None
        rounds = None

        round_sequence = cast(SharedState, self.context.state).round_sequence

        if round_sequence._last_round_transition_timestamp:
            is_tm_unhealthy = cast(
                SharedState, self.context.state
            ).round_sequence.block_stall_deadline_expired

            current_time = datetime.now().timestamp()
            seconds_since_last_transition = current_time - datetime.timestamp(
                round_sequence._last_round_transition_timestamp
            )

            is_transitioning_fast = (
                not is_tm_unhealthy
                and seconds_since_last_transition
                < 2 * self.context.params.reset_pause_duration
            )

        if round_sequence._abci_app:
            current_round = round_sequence._abci_app.current_round.round_id
            rounds = [
                r.round_id for r in round_sequence._abci_app._previous_rounds[-25:]
            ]
            rounds.append(current_round)

        # Update evaluate strategy round description with agent reasoning if available
        agent_reasoning = cast(SharedState, self.context.state).agent_reasoning
        if agent_reasoning and "evaluate_strategy_round" in self.rounds_info:
            self.rounds_info["evaluate_strategy_round"]["description"] = agent_reasoning

        data = {
            "seconds_since_last_transition": seconds_since_last_transition,
            "is_tm_healthy": not is_tm_unhealthy,
            "period": self.synchronized_data.period_count,
            "reset_pause_duration": self.context.params.reset_pause_duration,
            "rounds": rounds,
            "is_transitioning_fast": is_transitioning_fast,
            "rounds_info": self.rounds_info,
        }

        self._send_ok_response(http_msg, http_dialogue, data)

    def _handle_get_static_js(
        self, http_msg: HttpMessage, http_dialogue: HttpDialogue
    ) -> None:
        """
        Handle a HTTP GET request for the main.js file.

        :param http_msg: the HTTP message
        :param http_dialogue: the HTTP dialogue
        """
        try:
            # Read the main.js file
            with open(
                Path(
                    Path(__file__).parent,
                    "modius-ui-build",
                    "static",
                    "js",
                    "main.d1485dfa.js",
                ),
                "rb",
            ) as file:
                file_content = file.read()

            # Send the file content as a response
            self._send_ok_response(http_msg, http_dialogue, file_content)
        except FileNotFoundError:
            self._handle_not_found(http_msg, http_dialogue)

    def _handle_not_found(
        self, http_msg: HttpMessage, http_dialogue: HttpDialogue
    ) -> None:
        """
        Handle a HTTP request for a resource that was not found.

        :param http_msg: the HTTP message
        :param http_dialogue: the HTTP dialogue
        """
        http_response = http_dialogue.reply(
            performative=HttpMessage.Performative.RESPONSE,
            target_message=http_msg,
            version=http_msg.version,
            status_code=HttpCode.NOT_FOUND_CODE.value,
            status_text="Not Found",
            headers=http_msg.headers,
            body=b"",
        )

        # Send response
        self.context.logger.info("Responding with: {}".format(http_response))
        self.context.outbox.put_message(message=http_response)

    def _handle_post_process_prompt(
        self, http_msg: HttpMessage, http_dialogue: HttpDialogue
    ) -> Generator[None, None, None]:
        """
        Handle POST requests to process user prompts.

        :param http_msg: the HttpMessage instance
        :param http_dialogue: the HttpDialogue instance
        """
        request_id = http_dialogue.dialogue_label.dialogue_reference[0]
        self.context.state.request_queue.append(request_id)
    
        try:
            # Parse incoming data
            data = json.loads(http_msg.body.decode("utf-8"))
            user_prompt = data.get("prompt", "")
            self.context.logger.info(f"user_prompt from the user {user_prompt}")

            if not user_prompt:
                raise ValueError("Prompt is required.")
    
            previous_trading_type = self.context.state.trading_type
            if not previous_trading_type:
                previous_trading_type = TradingType.BALANCED.value

            previous_selected_protocols = (
                json.loads(self.context.state.selected_protocols)
                if isinstance(self.context.state.selected_protocols, str)
                else self.context.state.selected_protocols
                or self.context.params.available_strategies
            )
            
            available_trading_types = [
                trading_type.value for trading_type in TradingType
            ]
            last_selected_threshold = THRESHOLDS.get(previous_trading_type)
            # Convert strategy names to protocol names for LLM
            available_protocols_for_llm = {
                "balancerPool": "protocol for investing in liquidity positions",
                "sturdy": "protocol for lending assets",
<<<<<<< HEAD
            }  
=======
                "velodrome": "protocol for investing in liquidity positions",
            }

>>>>>>> 8812445f
            # Convert previous selected protocols to their protocol names
            previous_protocols_for_llm = [
                STRATEGY_TO_PROTOCOL.get(strategy, strategy)
                for strategy in previous_selected_protocols
            ]
      
            # Format the prompt
            prompt_template = PROMPT.format(
                USER_PROMPT=user_prompt,
                PREVIOUS_TRADING_TYPE=previous_trading_type,
                TRADING_TYPES=available_trading_types,
                AVAILABLE_PROTOCOLS=available_protocols_for_llm,
                LAST_THRESHOLD=last_selected_threshold,
                PREVIOUS_SELECTED_PROTOCOLS=previous_protocols_for_llm,
                THRESHOLDS=THRESHOLDS,
            )
            # Prepare payload data
            payload_data = {"prompt": prompt_template}
            
            # Create LLM request
            srr_dialogues = cast(SrrDialogues, self.context.srr_dialogues)
            request_srr_message, srr_dialogue = srr_dialogues.create(
                counterparty=str(GENAI_CONNECTION_PUBLIC_ID),
                performative=SrrMessage.Performative.REQUEST,
                payload=json.dumps(payload_data),
            )
            # Prepare callback args
            callback_kwargs = {"http_msg": http_msg, "http_dialogue": http_dialogue}
            self._send_message(
                request_srr_message,
                srr_dialogue,
                self._handle_llm_response,
                callback_kwargs,
            )
        except (json.JSONDecodeError, ValueError) as e:
            self.context.logger.info(f"Error processing prompt: {str(e)}")
            self._handle_bad_request(http_msg, http_dialogue)
    
    def _parse_llm_response(
        self,
        llm_response_message: SrrMessage,
    ) -> Tuple[List[str], str, float, str, str]:
        """
        Parse the LLM response and return the selected protocols, trading type, max loss percentage, reasoning, and previous trading type.
        
        :param llm_response_message: the SrrMessage with the LLM output
        :return: a tuple containing the selected protocols, trading type, max loss percentage, reasoning, and previous trading type
        """
        try:
            payload = json.loads(llm_response_message.payload)
            self.context.logger.info(f"response from the geminia {payload}")
            
            if "error" in payload:
                # Extract the specific error message
                error_details = payload["error"]
                error_message = error_details.split('message: "')[1].split('"')[0]
                reasoning = error_message
                self.context.logger.error(f"Error from LLM: {reasoning}")
                return [], "", 10.0, reasoning, self.context.state.trading_type
    
            response_data = json.loads(payload.get("response", ""))
        except json.JSONDecodeError:
            # Attempt to handle JSON content wrapped in triple backticks
            try:
                response = json.loads(llm_response_message.payload).get("response", "")
                if response.strip().startswith("```json") and response.strip().endswith(
                    "```"
                ):
                    # Strip the triple backticks and attempt to parse the JSON content
                    json_content = response.strip()[7:-3]
                    response_data = json.loads(json_content)
                else:
                    raise ValueError("Response is not in valid JSON format.")
            except (json.JSONDecodeError, ValueError):
                reasoning = (
                    "Failed to parse LLM response. Falling back to default strategies."
                )
                self.context.logger.error(reasoning)
                return self._fallback_to_previous_strategy_with_loss()
    
        self.context.logger.info(f"Received LLM response: {response_data}")
        
        # Extract the main fields
        selected_protocols = response_data.get("selected_protocols", [])
        trading_type = response_data.get("trading_type", "")
        reasoning = response_data.get("reasoning", "")
        previous_trading_type = self.context.state.trading_type
        
        # Extract and validate max_loss_percentage
        max_loss_percentage = response_data.get("max_loss_percentage", None)

        self.context.logger.info(f"max_loss_percentage: {max_loss_percentage}")
        
        # Validate max_loss_percentage
        if max_loss_percentage is None or not isinstance(max_loss_percentage, (int, float)):
            # Provide default based on trading type
            max_loss_percentage = 15.0 if trading_type == TradingType.RISKY.value else 5.0
            self.context.logger.warning(
                f"Missing or invalid max_loss_percentage in LLM response. Using default: {max_loss_percentage}"
            )
        else:
            # Ensure the max_loss_percentage is within acceptable bounds
            max_loss_percentage = float(max_loss_percentage)
            if max_loss_percentage < 1.0:
                self.context.logger.warning(
                    f"max_loss_percentage too low: {max_loss_percentage}. Setting to minimum: 1.0"
                )
                max_loss_percentage = 1.0
            elif max_loss_percentage > 30.0:
                self.context.logger.warning(
                    f"max_loss_percentage too high: {max_loss_percentage}. Setting to maximum: 30.0"
                )
                max_loss_percentage = 30.0
    
        if not selected_protocols or not trading_type or not reasoning:
            return self._fallback_to_previous_strategy_with_loss()
    
        return selected_protocols, trading_type, max_loss_percentage, reasoning, previous_trading_type
    
    def _fallback_to_previous_strategy_with_loss(self) -> Tuple[List[str], str, float, str, str]:
        """Fallback to previous strategy in case of parsing errors, including default loss percentage."""
        selected_protocols = (
            json.loads(self.context.state.selected_protocols)
            if isinstance(self.context.state.selected_protocols, str)
            else self.context.state.selected_protocols
            or self.context.params.available_strategies
        )
    
        selected_protocols = [
            STRATEGY_TO_PROTOCOL.get(strategy, strategy)
            for strategy in selected_protocols
        ]
    
        trading_type = self.context.state.trading_type
        if not trading_type:
            trading_type = TradingType.BALANCED.value
        
        # Default loss percentage based on trading type
        max_loss_percentage = 15.0 if trading_type == TradingType.RISKY.value else 5.0
        
        reasoning = "Failed to parse LLM response. Falling back to previous strategies."
    
        return selected_protocols, trading_type, max_loss_percentage, reasoning, trading_type   
    
    def calculate_composite_score_from_var(self, var: float, correlation_coefficient: float = 1.0) -> float:
        """
        Calculate the composite score threshold based on user's risk tolerance (VaR)
        Formula: CS = (ln[(A) / (VaR + B)] - C) / D
        
        Args:
            var: Value at Risk (negative number representing max acceptable loss)
            correlation_coefficient: The Pearson correlation coefficient to apply (default: 1.0)
            
        Returns:
            The calculated composite score threshold
        """
        # Constants from the formula
        A = 8.786e-1  # 8.786×10^-1
        B = 8.272e-1  # 8.272×10^-1
        C = 2.44
        D = -7.552
        
        # Define bounds for the CS
        MIN_CS = 0.20
        MAX_CS = 0.50
        
        # Apply the equation: CS = ln((A/(VaR + B)) - C)/D
        try:
                  # Calculate the numerator
            numerator = A
            
            # Calculate the denominator
            denominator = var + B
            
            # Apply natural logarithm to the ratio
            ln_term = math.log(numerator / denominator)
            
            # Calculate the composite score
            cs = (ln_term - C) / D
            
            # Apply correlation coefficient adjustment
            adjusted_cs = cs * correlation_coefficient
            
            # Apply bounds
            bounded_cs = max(MIN_CS, min(MAX_CS, adjusted_cs))
            
            self.context.logger.info(f"Calculated CS: {adjusted_cs}, Bounded CS: {bounded_cs} for VaR: {var}")
            
            return bounded_cs
        except (ValueError, ZeroDivisionError) as e:
            self.context.logger.error(f"Error calculating composite score: {e}")
            # Return a default value if calculation fails
            return THRESHOLDS.get(TradingType.BALANCED.value, 0.3374)

    def _handle_llm_response(
        self,
        llm_response_message: SrrMessage,
        dialogue: Dialogue,
        http_msg: HttpMessage,
        http_dialogue: HttpDialogue,
    ) -> None:
        """
        Handle the response from the LLM.

        :param llm_response_message: the SrrMessage with the LLM output
        :param dialogue: the Dialogue
        :param http_msg: the original HttpMessage
        :param http_dialogue: the original HttpDialogue
        """
        (
        selected_protocol_names,
        trading_type,
        max_loss_percentage,
        reasoning,
        previous_trading_type,
        ) = self._parse_llm_response(llm_response_message)

        # Convert percentage to VaR (negative decimal)
        var_value = -max_loss_percentage / 100.0
        # Calculate composite score using the formula
        composite_score = self.calculate_composite_score_from_var(var_value)

        self.context.logger.info(f"composite_score: {composite_score}")

        selected_protocols = [
            PROTOCOL_TO_STRATEGY.get(protocol, protocol)
            for protocol in selected_protocol_names
        ]

        response_data = {
            "selected_protocols": selected_protocol_names,
            "trading_type": trading_type,
            "max_loss_percentage": max_loss_percentage,
            "composite_score": round(composite_score, 4),
            "reasoning": reasoning,
            "previous_trading_type": previous_trading_type,
        }
        
        self.context.logger.info(f"response_data: {response_data}")
        self._send_ok_response(http_msg, http_dialogue, response_data)
        # Store the calculated composite score in the state
        self.context.logger.info(f"trading_type: {trading_type}")    
        
        storage_data = {
            "selected_protocols": json.dumps(selected_protocols),
            "trading_type": trading_type,
            "composite_score": str(composite_score),
            "max_loss_percentage": str(max_loss_percentage)
        }
        
        # Offload KV store update to a separate thread
        threading.Thread(
            target=self._delayed_write_kv_extended, 
            args=(storage_data,)
        ).start()    

    def _fallback_to_previous_strategy(self) -> Tuple[List[str], str, str, str]:
        """Fallback to previous strategy in case of parsing errors."""
        selected_protocols = selected_protocols = (
            json.loads(self.context.state.selected_protocols)
            if isinstance(self.context.state.selected_protocols, str)
            else self.context.state.selected_protocols
            or self.context.params.available_strategies
        )
    
        selected_protocols = [
            STRATEGY_TO_PROTOCOL.get(strategy, strategy)
            for strategy in selected_protocols
        ]
    
        trading_type = self.context.state.trading_type
        if not trading_type:
            trading_type = TradingType.BALANCED.value
        reasoning = "Failed to parse LLM response. Falling back to previous strategies."
    
        return selected_protocols, trading_type, reasoning, trading_type
    
    def _delayed_write_kv_extended(self, data: Dict[str, str]) -> None:
        """
        Write to the KV store after a delay if this was the only request in queue.
    
        :param data: Dictionary of data to store
        """
        self.context.logger.info("Waiting for default acceptance time...")
        time.sleep(self.context.params.default_acceptance_time)
    
        if len(self.context.state.request_queue) == 1:
            self._write_kv(data)
            
            # Also update the state values
            if "selected_protocols" in data:
                self.context.state.selected_protocols = json.loads(data["selected_protocols"])
            if "trading_type" in data:
                self.context.state.trading_type = data["trading_type"]
            if "composite_score" in data:
                # Update the appropriate threshold based on trading type
                self.context.logger.info(f"KV composite_score {(data['composite_score'])}")
                self.context.state.composite_score = float(data["composite_score"])
    
        self.context.state.request_queue.pop()    

    def _write_kv(self, data: Dict[str, str]) -> Generator[None, None, bool]:
        """
        Create or update data in the KV store.

        :param data: key-value data to store
        :return: success flag
        """
        kv_store_dialogues = cast(KvStoreDialogues, self.context.kv_store_dialogues)
        kv_store_message, srr_dialogue = kv_store_dialogues.create(
            counterparty=str(KV_STORE_CONNECTION_PUBLIC_ID),
            performative=KvStoreMessage.Performative.CREATE_OR_UPDATE_REQUEST,
            data=data,
        )
        self.context.logger.info(f"Writing to KV store... {kv_store_message}")
        kv_store_dialogue = cast(KvStoreDialogue, srr_dialogue)
        self._send_message(
            kv_store_message, kv_store_dialogue, self._handle_kv_store_response
        )
    
    def _handle_kv_store_response(
        self, kv_store_response_message: KvStoreMessage, dialogue: Dialogue
    ) -> None:
        """
        Handle KV store response messages.

        :param kv_store_response_message: the KvStoreMessage response
        :param dialogue: the KvStoreDialogue
        """
        success = (
            kv_store_response_message.performative
            == KvStoreMessage.Performative.SUCCESS
        )
        if success:
            self.context.logger.info("KV store update successful.")
        else:
            self.context.logger.info("KV store update failed.")

    def _send_message(
        self,
        message: Message,
        dialogue: Dialogue,
        callback: Callable,
        callback_kwargs: Optional[Dict] = None,
    ) -> None:
        """
        Send a message and set up a callback for the response.

        :param message: the Message to send
        :param dialogue: the Dialogue context
        :param callback: the callback function upon response
        :param callback_kwargs: optional kwargs for the callback
        """
        self.context.outbox.put_message(message=message)
        nonce = dialogue.dialogue_label.dialogue_reference[0]
        self.context.state.req_to_callback[nonce] = (callback, callback_kwargs or {})
        self.context.state.in_flight_req = True


class SrrHandler(AbstractResponseHandler):
    """Handler for managing Srr messages."""

    SUPPORTED_PROTOCOL: Optional[PublicId] = SrrMessage.protocol_id
    allowed_response_performatives = frozenset(
        {
            SrrMessage.Performative.REQUEST,
            SrrMessage.Performative.RESPONSE,
        }
    )

    def handle(self, message: Message) -> None:
        """
        React to an SRR message.

        :param message: the SrrMessage instance
        """
        self.context.logger.info(f"Received Srr message: {message}")
        srr_msg = cast(SrrMessage, message)

        if srr_msg.performative not in self.allowed_response_performatives:
            self.context.logger.warning(
                f"SRR performative not recognized: {srr_msg.performative}"
            )
            self.context.state.in_flight_req = False
            return

        nonce = srr_msg.dialogue_reference[
            0
        ]  # Assuming dialogue_reference is accessible
        callback, kwargs = self.context.state.req_to_callback.pop(nonce, (None, {}))

        if callback is None:
            super().handle(message)
        else:
            dialogue = self.context.srr_dialogues.update(srr_msg)
            callback(srr_msg, dialogue, **kwargs)
            self.context.state.in_flight_req = False<|MERGE_RESOLUTION|>--- conflicted
+++ resolved
@@ -20,6 +20,7 @@
 """This module contains the handlers for the skill of OptimusAbciApp."""
 
 import json
+import math
 import re
 import threading
 import time
@@ -28,7 +29,7 @@
 from pathlib import Path
 from typing import Callable, Dict, Generator, List, Optional, Tuple, Union, cast
 from urllib.parse import urlparse
-import math
+
 import yaml
 from aea.configurations.data_types import PublicId
 from aea.protocols.base import Message
@@ -666,7 +667,7 @@
         """
         request_id = http_dialogue.dialogue_label.dialogue_reference[0]
         self.context.state.request_queue.append(request_id)
-    
+
         try:
             # Parse incoming data
             data = json.loads(http_msg.body.decode("utf-8"))
@@ -675,7 +676,7 @@
 
             if not user_prompt:
                 raise ValueError("Prompt is required.")
-    
+
             previous_trading_type = self.context.state.trading_type
             if not previous_trading_type:
                 previous_trading_type = TradingType.BALANCED.value
@@ -686,7 +687,7 @@
                 else self.context.state.selected_protocols
                 or self.context.params.available_strategies
             )
-            
+
             available_trading_types = [
                 trading_type.value for trading_type in TradingType
             ]
@@ -695,19 +696,15 @@
             available_protocols_for_llm = {
                 "balancerPool": "protocol for investing in liquidity positions",
                 "sturdy": "protocol for lending assets",
-<<<<<<< HEAD
-            }  
-=======
                 "velodrome": "protocol for investing in liquidity positions",
             }
 
->>>>>>> 8812445f
             # Convert previous selected protocols to their protocol names
             previous_protocols_for_llm = [
                 STRATEGY_TO_PROTOCOL.get(strategy, strategy)
                 for strategy in previous_selected_protocols
             ]
-      
+
             # Format the prompt
             prompt_template = PROMPT.format(
                 USER_PROMPT=user_prompt,
@@ -720,7 +717,7 @@
             )
             # Prepare payload data
             payload_data = {"prompt": prompt_template}
-            
+
             # Create LLM request
             srr_dialogues = cast(SrrDialogues, self.context.srr_dialogues)
             request_srr_message, srr_dialogue = srr_dialogues.create(
@@ -739,21 +736,21 @@
         except (json.JSONDecodeError, ValueError) as e:
             self.context.logger.info(f"Error processing prompt: {str(e)}")
             self._handle_bad_request(http_msg, http_dialogue)
-    
+
     def _parse_llm_response(
         self,
         llm_response_message: SrrMessage,
     ) -> Tuple[List[str], str, float, str, str]:
         """
         Parse the LLM response and return the selected protocols, trading type, max loss percentage, reasoning, and previous trading type.
-        
+
         :param llm_response_message: the SrrMessage with the LLM output
         :return: a tuple containing the selected protocols, trading type, max loss percentage, reasoning, and previous trading type
         """
         try:
             payload = json.loads(llm_response_message.payload)
             self.context.logger.info(f"response from the geminia {payload}")
-            
+
             if "error" in payload:
                 # Extract the specific error message
                 error_details = payload["error"]
@@ -761,7 +758,7 @@
                 reasoning = error_message
                 self.context.logger.error(f"Error from LLM: {reasoning}")
                 return [], "", 10.0, reasoning, self.context.state.trading_type
-    
+
             response_data = json.loads(payload.get("response", ""))
         except json.JSONDecodeError:
             # Attempt to handle JSON content wrapped in triple backticks
@@ -781,24 +778,28 @@
                 )
                 self.context.logger.error(reasoning)
                 return self._fallback_to_previous_strategy_with_loss()
-    
+
         self.context.logger.info(f"Received LLM response: {response_data}")
-        
+
         # Extract the main fields
         selected_protocols = response_data.get("selected_protocols", [])
         trading_type = response_data.get("trading_type", "")
         reasoning = response_data.get("reasoning", "")
         previous_trading_type = self.context.state.trading_type
-        
+
         # Extract and validate max_loss_percentage
         max_loss_percentage = response_data.get("max_loss_percentage", None)
 
         self.context.logger.info(f"max_loss_percentage: {max_loss_percentage}")
-        
+
         # Validate max_loss_percentage
-        if max_loss_percentage is None or not isinstance(max_loss_percentage, (int, float)):
+        if max_loss_percentage is None or not isinstance(
+            max_loss_percentage, (int, float)
+        ):
             # Provide default based on trading type
-            max_loss_percentage = 15.0 if trading_type == TradingType.RISKY.value else 5.0
+            max_loss_percentage = (
+                15.0 if trading_type == TradingType.RISKY.value else 5.0
+            )
             self.context.logger.warning(
                 f"Missing or invalid max_loss_percentage in LLM response. Using default: {max_loss_percentage}"
             )
@@ -815,13 +816,21 @@
                     f"max_loss_percentage too high: {max_loss_percentage}. Setting to maximum: 30.0"
                 )
                 max_loss_percentage = 30.0
-    
+
         if not selected_protocols or not trading_type or not reasoning:
             return self._fallback_to_previous_strategy_with_loss()
-    
-        return selected_protocols, trading_type, max_loss_percentage, reasoning, previous_trading_type
-    
-    def _fallback_to_previous_strategy_with_loss(self) -> Tuple[List[str], str, float, str, str]:
+
+        return (
+            selected_protocols,
+            trading_type,
+            max_loss_percentage,
+            reasoning,
+            previous_trading_type,
+        )
+
+    def _fallback_to_previous_strategy_with_loss(
+        self,
+    ) -> Tuple[List[str], str, float, str, str]:
         """Fallback to previous strategy in case of parsing errors, including default loss percentage."""
         selected_protocols = (
             json.loads(self.context.state.selected_protocols)
@@ -829,67 +838,67 @@
             else self.context.state.selected_protocols
             or self.context.params.available_strategies
         )
-    
+
         selected_protocols = [
             STRATEGY_TO_PROTOCOL.get(strategy, strategy)
             for strategy in selected_protocols
         ]
-    
+
         trading_type = self.context.state.trading_type
         if not trading_type:
             trading_type = TradingType.BALANCED.value
-        
+
         # Default loss percentage based on trading type
         max_loss_percentage = 15.0 if trading_type == TradingType.RISKY.value else 5.0
-        
+
         reasoning = "Failed to parse LLM response. Falling back to previous strategies."
-    
-        return selected_protocols, trading_type, max_loss_percentage, reasoning, trading_type   
-    
-    def calculate_composite_score_from_var(self, var: float, correlation_coefficient: float = 1.0) -> float:
-        """
-        Calculate the composite score threshold based on user's risk tolerance (VaR)
-        Formula: CS = (ln[(A) / (VaR + B)] - C) / D
-        
-        Args:
-            var: Value at Risk (negative number representing max acceptable loss)
-            correlation_coefficient: The Pearson correlation coefficient to apply (default: 1.0)
-            
-        Returns:
-            The calculated composite score threshold
-        """
+
+        return (
+            selected_protocols,
+            trading_type,
+            max_loss_percentage,
+            reasoning,
+            trading_type,
+        )
+
+    def calculate_composite_score_from_var(
+        self, var: float, correlation_coefficient: float = 1.0
+    ) -> float:
+        """Calculate the composite score threshold based on user's risk tolerance (VaR)."""
         # Constants from the formula
         A = 8.786e-1  # 8.786×10^-1
         B = 8.272e-1  # 8.272×10^-1
         C = 2.44
         D = -7.552
-        
+
         # Define bounds for the CS
         MIN_CS = 0.20
         MAX_CS = 0.50
-        
+
         # Apply the equation: CS = ln((A/(VaR + B)) - C)/D
         try:
-                  # Calculate the numerator
+            # Calculate the numerator
             numerator = A
-            
+
             # Calculate the denominator
             denominator = var + B
-            
+
             # Apply natural logarithm to the ratio
             ln_term = math.log(numerator / denominator)
-            
+
             # Calculate the composite score
             cs = (ln_term - C) / D
-            
+
             # Apply correlation coefficient adjustment
             adjusted_cs = cs * correlation_coefficient
-            
+
             # Apply bounds
             bounded_cs = max(MIN_CS, min(MAX_CS, adjusted_cs))
-            
-            self.context.logger.info(f"Calculated CS: {adjusted_cs}, Bounded CS: {bounded_cs} for VaR: {var}")
-            
+
+            self.context.logger.info(
+                f"Calculated CS: {adjusted_cs}, Bounded CS: {bounded_cs} for VaR: {var}"
+            )
+
             return bounded_cs
         except (ValueError, ZeroDivisionError) as e:
             self.context.logger.error(f"Error calculating composite score: {e}")
@@ -912,11 +921,11 @@
         :param http_dialogue: the original HttpDialogue
         """
         (
-        selected_protocol_names,
-        trading_type,
-        max_loss_percentage,
-        reasoning,
-        previous_trading_type,
+            selected_protocol_names,
+            trading_type,
+            max_loss_percentage,
+            reasoning,
+            previous_trading_type,
         ) = self._parse_llm_response(llm_response_message)
 
         # Convert percentage to VaR (negative decimal)
@@ -939,24 +948,23 @@
             "reasoning": reasoning,
             "previous_trading_type": previous_trading_type,
         }
-        
+
         self.context.logger.info(f"response_data: {response_data}")
         self._send_ok_response(http_msg, http_dialogue, response_data)
         # Store the calculated composite score in the state
-        self.context.logger.info(f"trading_type: {trading_type}")    
-        
+        self.context.logger.info(f"trading_type: {trading_type}")
+
         storage_data = {
             "selected_protocols": json.dumps(selected_protocols),
             "trading_type": trading_type,
             "composite_score": str(composite_score),
-            "max_loss_percentage": str(max_loss_percentage)
+            "max_loss_percentage": str(max_loss_percentage),
         }
-        
+
         # Offload KV store update to a separate thread
         threading.Thread(
-            target=self._delayed_write_kv_extended, 
-            args=(storage_data,)
-        ).start()    
+            target=self._delayed_write_kv_extended, args=(storage_data,)
+        ).start()
 
     def _fallback_to_previous_strategy(self) -> Tuple[List[str], str, str, str]:
         """Fallback to previous strategy in case of parsing errors."""
@@ -966,42 +974,46 @@
             else self.context.state.selected_protocols
             or self.context.params.available_strategies
         )
-    
+
         selected_protocols = [
             STRATEGY_TO_PROTOCOL.get(strategy, strategy)
             for strategy in selected_protocols
         ]
-    
+
         trading_type = self.context.state.trading_type
         if not trading_type:
             trading_type = TradingType.BALANCED.value
         reasoning = "Failed to parse LLM response. Falling back to previous strategies."
-    
+
         return selected_protocols, trading_type, reasoning, trading_type
-    
+
     def _delayed_write_kv_extended(self, data: Dict[str, str]) -> None:
         """
         Write to the KV store after a delay if this was the only request in queue.
-    
+
         :param data: Dictionary of data to store
         """
         self.context.logger.info("Waiting for default acceptance time...")
         time.sleep(self.context.params.default_acceptance_time)
-    
+
         if len(self.context.state.request_queue) == 1:
             self._write_kv(data)
-            
+
             # Also update the state values
             if "selected_protocols" in data:
-                self.context.state.selected_protocols = json.loads(data["selected_protocols"])
+                self.context.state.selected_protocols = json.loads(
+                    data["selected_protocols"]
+                )
             if "trading_type" in data:
                 self.context.state.trading_type = data["trading_type"]
             if "composite_score" in data:
                 # Update the appropriate threshold based on trading type
-                self.context.logger.info(f"KV composite_score {(data['composite_score'])}")
+                self.context.logger.info(
+                    f"KV composite_score {(data['composite_score'])}"
+                )
                 self.context.state.composite_score = float(data["composite_score"])
-    
-        self.context.state.request_queue.pop()    
+
+        self.context.state.request_queue.pop()
 
     def _write_kv(self, data: Dict[str, str]) -> Generator[None, None, bool]:
         """
@@ -1021,7 +1033,7 @@
         self._send_message(
             kv_store_message, kv_store_dialogue, self._handle_kv_store_response
         )
-    
+
     def _handle_kv_store_response(
         self, kv_store_response_message: KvStoreMessage, dialogue: Dialogue
     ) -> None:
