[build-system]
requires = [ "poetry-core>=1.0.0",]
build-backend = "poetry.core.masonry.api"

[tool.poetry]
name = "optimus"
version = "0.1.0"
description = ""
authors = []
readme = "README.md"
repository = "https://github.com/valory-xyz/optimus"
keywords = [ "autonomy", "autonomous", "autonolas", "service", "multi", "agent",]
classifiers = [ "Environment :: Console", "Environment :: Web Environment", "Development Status :: 2 - Pre-Alpha", "Intended Audience :: Developers", "License :: OSI Approved :: Apache Software License", "Natural Language :: English", "Operating System :: MacOS", "Operating System :: Microsoft", "Operating System :: Unix", "Programming Language :: Python :: 3.8", "Programming Language :: Python :: 3.9", "Programming Language :: Python :: 3.10", "Programming Language :: Python :: 3.11", "Topic :: Communications", "Topic :: Internet", "Topic :: Scientific/Engineering", "Topic :: Software Development", "Topic :: System",]
[[tool.poetry.packages]]
include = "packages"

[tool.poetry.dependencies]
python = "<3.12,>=3.10"
open-autonomy = "==0.19.4"
open-aea-test-autonomy = "==0.19.4"
open-aea = "==1.64.0"
open-aea-ledger-ethereum = "==1.64.0"
typing_extensions = ">=3.10.0.2"
toml = "==0.10.2"
gql = "==3.5.0"
tomte = {version = "==0.2.17", extras = ["cli", "tests"]}
black = "==24.2.0"
isort = "==5.13.2"
grpcio = "==1.53.0"
asn1crypto = "<1.5.0,>=1.4.0"
open-aea-ledger-cosmos = "==1.64.0"
py-ecc = "==6.0.0"
pytz = "==2022.2.1"
openapi-core = "==0.15.0"
openapi-spec-validator = "<0.5.0,>=0.4.0"
hypothesis = "==6.21.6"
requests = "<2.31.2,>=2.28.1"
pyinstaller = "==6.8.0"
pycoingecko = "==3.2.0"
numpy = "==2.2.0"
pandas = ">=2.2.3"
pyfolio = "==0.9.2"
<<<<<<< HEAD
peewee = "==3.17.5"
=======
peewee = "==3.17.5"
google-generativeai = "==0.8.2"
>>>>>>> e5ac09d9
<|MERGE_RESOLUTION|>--- conflicted
+++ resolved
@@ -40,9 +40,5 @@
 numpy = "==2.2.0"
 pandas = ">=2.2.3"
 pyfolio = "==0.9.2"
-<<<<<<< HEAD
 peewee = "==3.17.5"
-=======
-peewee = "==3.17.5"
-google-generativeai = "==0.8.2"
->>>>>>> e5ac09d9
+google-generativeai = "==0.8.2"