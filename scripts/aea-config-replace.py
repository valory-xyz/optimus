#!/usr/bin/env python3
# -*- coding: utf-8 -*-
# ------------------------------------------------------------------------------
#
#   Copyright 2021-2024 Valory AG
#
#   Licensed under the Apache License, Version 2.0 (the "License");
#   you may not use this file except in compliance with the License.
#   You may obtain a copy of the License at
#
#       http://www.apache.org/licenses/LICENSE-2.0
#
#   Unless required by applicable law or agreed to in writing, software
#   distributed under the License is distributed on an "AS IS" BASIS,
#   WITHOUT WARRANTIES OR CONDITIONS OF ANY KIND, either express or implied.
#   See the License for the specific language governing permissions and
#   limitations under the License.
#
# ------------------------------------------------------------------------------


"""Updates fetched agent with correct config"""
import os
from pathlib import Path

import yaml
from dotenv import load_dotenv


def main() -> None:
    """Main"""
    load_dotenv()

    with open(Path("optimus", "aea-config.yaml"), "r", encoding="utf-8") as file:
        print("config path", Path("optimus", "aea-config.yaml"))
        config = list(yaml.safe_load_all(file))

        # Ledger RPCs
        if os.getenv("ETHEREUM_LEDGER_RPC"):
            config[2]["config"]["ledger_apis"]["ethereum"][
                "address"
            ] = f"${{str:{os.getenv('ETHEREUM_LEDGER_RPC')}}}"

        if os.getenv("BASE_LEDGER_RPC"):
            config[2]["config"]["ledger_apis"]["base"][
                "address"
            ] = f"${{str:{os.getenv('BASE_LEDGER_RPC')}}}"

        if os.getenv("OPTIMISM_LEDGER_RPC"):
            config[2]["config"]["ledger_apis"]["optimism"][
                "address"
            ] = f"${{str:{os.getenv('OPTIMISM_LEDGER_RPC')}}}"

        if os.getenv("MODE_LEDGER_RPC"):
            config[2]["config"]["ledger_apis"]["mode"][
                "address"
            ] = f"${{str:{os.getenv('MODE_LEDGER_RPC')}}}"

        # Params
        try:
            config[6]["models"]["params"]["args"]["setup"][
                "all_participants"
            ] = f"${{list:{os.getenv('ALL_PARTICIPANTS')}}}"

            config[6]["models"]["params"]["args"][
                "safe_contract_addresses"
            ] = f"${{str:{os.getenv('SAFE_CONTRACT_ADDRESSES')}}}"

            config[6]["models"]["params"]["args"][
                "slippage_for_swap"
            ] = f"${{float:{os.getenv('SLIPPAGE_FOR_SWAP')}}}"

            config[6]["models"]["params"]["args"][
                "tenderly_access_key"
            ] = f"${{str:{os.getenv('TENDERLY_ACCESS_KEY')}}}"

            config[6]["models"]["params"]["args"][
                "agent_transition"
            ] = f"${{bool:{os.getenv('AGENT_TRANSITION', 'False') == 'True'}}}"

            config[6]["models"]["params"]["args"][
                "tenderly_account_slug"
            ] = f"${{str:{os.getenv('TENDERLY_ACCOUNT_SLUG')}}}"

            config[6]["models"]["params"]["args"][
                "tenderly_project_slug"
            ] = f"${{str:{os.getenv('TENDERLY_PROJECT_SLUG')}}}"

<<<<<<< HEAD
            config[6]["models"]["coingecko"]["args"][
                "api_key"
            ] = f"${{str:{os.getenv('COINGECKO_API_KEY')}}}"

            config[6]["models"]["params"]["args"][
                "allowed_chains"
            ] = f"${{list:{os.getenv('ALLOWED_CHAINS')}}}"

        except KeyError as e:
            print("Error", e)
=======
        config[5]["models"]["params"]["args"][
            "staking_chain"
        ] = f"${{str:{os.getenv('STAKING_CHAIN')}}}"
>>>>>>> 937d009f

    with open(Path("optimus", "aea-config.yaml"), "w", encoding="utf-8") as file:
        yaml.dump_all(config, file, sort_keys=False)


if __name__ == "__main__":
    main()<|MERGE_RESOLUTION|>--- conflicted
+++ resolved
@@ -86,7 +86,6 @@
                 "tenderly_project_slug"
             ] = f"${{str:{os.getenv('TENDERLY_PROJECT_SLUG')}}}"
 
-<<<<<<< HEAD
             config[6]["models"]["coingecko"]["args"][
                 "api_key"
             ] = f"${{str:{os.getenv('COINGECKO_API_KEY')}}}"
@@ -95,13 +94,12 @@
                 "allowed_chains"
             ] = f"${{list:{os.getenv('ALLOWED_CHAINS')}}}"
 
+            config[6]["models"]["params"]["args"][
+            "staking_chain"
+            ] = f"${{str:{os.getenv('STAKING_CHAIN')}}}"
+
         except KeyError as e:
             print("Error", e)
-=======
-        config[5]["models"]["params"]["args"][
-            "staking_chain"
-        ] = f"${{str:{os.getenv('STAKING_CHAIN')}}}"
->>>>>>> 937d009f
 
     with open(Path("optimus", "aea-config.yaml"), "w", encoding="utf-8") as file:
         yaml.dump_all(config, file, sort_keys=False)
