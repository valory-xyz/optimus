--- conflicted
+++ resolved
@@ -655,9 +655,4 @@
 markupsafe: >=3.0.0
 idna: ==3.11
 tomli: ==2.3.0
-<<<<<<< HEAD
-; toolz has BSD-3-Clause license but liccheck doesn't recognize it properly
-toolz: >=1.0.0
-=======
-toolz: ==1.1.0
->>>>>>> 23a061ff
+toolz: ==1.1.0