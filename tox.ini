--- conflicted
+++ resolved
@@ -662,10 +662,6 @@
 markupsafe: >=3.0.0
 idna: ==3.11
 tomli: ==2.3.0
-<<<<<<< HEAD
-toolz: ==1.1.0
-=======
 toolz: ==1.1.0
 cytoolz: >=1.1.0
-iniconfig: >=2.3.0
->>>>>>> 1e18bc96
+iniconfig: >=2.3.0