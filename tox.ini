; By default, testenvs are configured to:
; - don't skip dist (skipsdist = False)
; - don't skip the package installation (skip_install = False)
; - don't use source installation (usedevelop = False)
; where one of those steps is not necessary for the test,
; we set the associated flag (e.g. for linting we don't need
; the package installation).
[tox]
envlist = bandit, safety, black, black-check, isort, isort-check, check-hash, check-packages, check-dependencies, flake8, mypy, pylint, darglint, check-generate-all-protocols, abci-docstrings, check-abciapp-specs, py{3.8,3.9,3.10,3.11}-{win,linux,darwin}
; when running locally we don't want to fail for no good reason
skip_missing_interpreters = true
isolated_build = True

[deps-tests]
deps =
    tomte[tests]==0.2.17

[deps-packages]
deps =
    {[deps-tests]deps}
    aiohttp<4.0.0,>=3.8.5
    asn1crypto<1.5.0,>=1.4.0
    Authlib==1.2.0
    certifi==2021.10.8
    grpcio==1.53.0
    hypothesis==6.21.6
    jsonschema<4.4.0,>=4.3.0
    open-autonomy==0.19.4
    open-aea==1.64.0
    open-aea-ledger-ethereum==1.64.0
    open-aea-ledger-cosmos==1.64.0
    open-aea-cli-ipfs==1.64.0
    open-aea-test-autonomy==0.19.4
    toml==0.10.2
    typing_extensions>=3.10.0.2
    py-ecc==6.0.0
    pytz==2022.2.1
    pytest==7.2.1
    openapi-core==0.15.0
    openapi-spec-validator<0.5.0,>=0.4.0
    requests<2.31.2,>=2.28.1
    pycoingecko==3.2.0
    pyfolio==0.9.2
    openai==1.55.3
    peewee==3.17.5


[extra-deps]
deps =
    PyYAML<=6.0.1,>=3.10
    attrs
    black==24.2.0
    ecdsa>=0.15
    eth-abi==4.0.0
    eth-utils==2.2.0
    eth_abi==4.0.0
    eth_typing
    eth_utils
    gql==3.5.0
    hexbytes
    ipfshttpclient==0.8.0a2
    isort==5.13.2
    multidict
    numpy==2.2.0
    openai==1.55.3
    packaging
    pandas>=2.2.3
<<<<<<< HEAD
    peewee==3.17.5
=======
>>>>>>> 86ef0ad4
    protobuf<4.25.0,>=4.21.6
    pycoingecko==3.2.0
    pycryptodome==3.18.0
    pyfolio==0.9.2
<<<<<<< HEAD
    peewee==3.17.5
    openai==1.55.3
=======
>>>>>>> 86ef0ad4
    pyinstaller==6.8.0
    pytest-asyncio
    pyyaml<=6.0.1,>=3.10
    requests<2.31.2,>=2.28.1
    web3<7,>=6.0.0
    werkzeug
; end-extra

[testenv]
basepython = python3
whitelist_externals = /bin/sh
passenv = *
extras = all
deps = {[deps-packages]deps}
setenv =
    PYTHONHASHSEED=0
    PACKAGES_PATHS = packages/valory
    SKILLS_PATHS = {env:PACKAGES_PATHS}/skills
    SERVICE_SPECIFIC_PACKAGES = {env:SKILLS_PATHS}/liquidity_trader_abci {env:SKILLS_PATHS}/optimus_abci
commands =
    autonomy init --reset --author ci --remote --ipfs --ipfs-node "/dns/registry.autonolas.tech/tcp/443/https"
    autonomy packages sync
    pytest -rfE --doctest-modules tests/ --cov=packages --cov-report=xml --cov-report=term --cov-report=term-missing --cov-config=.coveragerc {posargs}

[testenv:py3.8-linux]
basepython = python3.8
platform=^linux$
usedevelop = True
deps = {[testenv]deps}
setenv = {[testenv]setenv}

[testenv:py3.9-linux]
basepython = python3.9
platform=^linux$
usedevelop = True
deps = {[testenv]deps}
setenv = {[testenv]setenv}

[testenv:py3.10-linux]
basepython = python3.10
platform=^linux$
usedevelop = True
deps = {[testenv]deps}
setenv = {[testenv]setenv}

[testenv:py3.11-linux]
basepython = python3.11
platform=^linux$
usedevelop = True
deps = {[testenv]deps}
setenv = {[testenv]setenv}

[testenv:py3.8-win]
basepython = python3.8
platform=^win32$
usedevelop = True
deps = {[testenv]deps}
setenv = {[testenv]setenv}

[testenv:py3.9-win]
basepython = python3.9
platform=^win32$
usedevelop = True
deps = {[testenv]deps}
setenv = {[testenv]setenv}

[testenv:py3.10-win]
basepython = python3.10
platform=^win32$
usedevelop = True
deps = {[testenv]deps}
setenv = {[testenv]setenv}

[testenv:py3.11-win]
basepython = python3.11
platform=^win32$
usedevelop = True
deps = {[testenv]deps}
setenv = {[testenv]setenv}

[testenv:py3.8-darwin]
basepython = python3.8
platform=^darwin$
usedevelop = True
deps = {[testenv]deps}
setenv = {[testenv]setenv}

[testenv:py3.9-darwin]
basepython = python3.9
platform=^darwin$
usedevelop = True
deps = {[testenv]deps}
setenv = {[testenv]setenv}

[testenv:py3.10-darwin]
basepython = python3.10
platform=^darwin$
usedevelop = True
deps = {[testenv]deps}
setenv = {[testenv]setenv}

[testenv:py3.11-darwin]
basepython = python3.11
platform=^darwin$
usedevelop = True
deps = {[testenv]deps}
setenv = {[testenv]setenv}

[testenv:bandit]
skipsdist = True
skip_install = True
deps =
    tomte[bandit]==0.2.17
commands =
    bandit -s B101 -r {env:SERVICE_SPECIFIC_PACKAGES}
    bandit -s B101 -r scripts

[testenv:black]
skipsdist = True
skip_install = True
deps =
    tomte[black]==0.2.17
commands = black {env:SERVICE_SPECIFIC_PACKAGES} scripts

[testenv:black-check]
skipsdist = True
skip_install = True
deps =
    tomte[black]==0.2.17
commands = black --check {env:SERVICE_SPECIFIC_PACKAGES} scripts

[testenv:isort]
skipsdist = True
skip_install = True
deps =
    tomte[isort]==0.2.17
commands =
    isort {env:SERVICE_SPECIFIC_PACKAGES} --gitignore
    isort scripts/

[testenv:isort-check]
skipsdist = True
skip_install = True
deps =
    tomte[isort]==0.2.17
commands = isort --check-only --gitignore {env:SERVICE_SPECIFIC_PACKAGES} scripts

[testenv:check-hash]
skipsdist = True
skip_install = True
deps = {[testenv]deps}
commands = python -m autonomy.cli packages lock --check {posargs}

[testenv:check-packages]
skipsdist = True
skip_install = True
deps = {[testenv]deps}
commands =
    autonomy init --reset --author ci --remote --ipfs --ipfs-node "/dns/registry.autonolas.tech/tcp/443/https"
    autonomy packages sync
    autonomy check-packages

[testenv:check-dependencies]
skipsdist = True
usedevelop = True
commands =
    autonomy packages sync
    {toxinidir}/scripts/check_dependencies.py

[testenv:flake8]
skipsdist = True
skip_install = True
deps =
    tomte[flake8]==0.2.17
commands =
    flake8 {env:SERVICE_SPECIFIC_PACKAGES}
    flake8 scripts

[testenv:mypy]
skipsdist = True
skip_install = True
deps =
    {[testenv]deps}
    tomte[mypy]==0.2.17
commands =
    mypy {env:SERVICE_SPECIFIC_PACKAGES} --disallow-untyped-defs --config-file tox.ini

[testenv:pylint]
whitelist_externals = /bin/sh
skipsdist = True
deps =
    {[deps-packages]deps}
    tomte[pylint]==0.2.17
commands = pylint --ignore-patterns=".*_pb2.py" --ignore-paths="^packages/valory/.*$" --disable=C0103,R0801,R0912,C0301,C0201,C0204,C0209,W1203,C0302,R1735,R1729,W0511 {env:SERVICE_SPECIFIC_PACKAGES} scripts

[testenv:safety]
skipsdist = True
skip_install = True
deps =
    tomte[safety]==0.2.17
commands = safety check -i 70612 -i 67599 -i 37524 -i 38038 -i 37776 -i 38039 -i 39621 -i 40291 -i 39706 -i 41002 -i 51358 -i 51499

[testenv:darglint]
skipsdist = True
skip_install = True
deps =
    tomte[darglint]==0.2.17
commands = darglint scripts {env:SERVICE_SPECIFIC_PACKAGES}/*

[testenv:check-generate-all-protocols]
skipsdist = True
usedevelop = True
deps =
    tomte[isort]==0.2.17
    tomte[black]==0.2.17
commands = aea generate-all-protocols --check-clean

[testenv:abci-docstrings]
skipsdist = True
usedevelop = True
commands = autonomy analyse docstrings --update

[testenv:check-doc-hashes]
skipsdist = True
skip_install = True
commands =
    aea init --reset --author ci --remote --ipfs --ipfs-node "/dns/registry.autonolas.tech/tcp/443/https"
    aea packages sync
    {toxinidir}/scripts/check_doc_ipfs_hashes.py

[testenv:check-abciapp-specs]
skipsdist = True
usedevelop = True
commands =  autonomy init --reset --author ci --remote --ipfs --ipfs-node "/dns/registry.autonolas.tech/tcp/443/https"
            autonomy packages sync
            autonomy analyse fsm-specs

[testenv:spell-check]
whitelist_externals = mdspell
skipsdist = True
usedevelop = True
deps =
    tomte[cli]==0.2.17
commands = tomte check-spelling

[testenv:liccheck]
skipsdist = True
usedevelop = True
deps =
    tomte[liccheck,cli]==0.2.17
commands =
    tomte freeze-dependencies --output-path {envtmpdir}/requirements.txt
    liccheck -s tox.ini -r {envtmpdir}/requirements.txt -l PARANOID


[flake8]
paths=packages
exclude=.md,
    *_pb2.py,
    *_pb2_grpc.py,
    custom_types.py,

max-line-length = 88
select = B,C,D,E,F,I,W,
ignore = E203,E501,W503,D202,B014,D400,D401,DAR
application-import-names = packages,tests,scripts

# ignore as too restrictive for our needs:
# D400: First line should end with a period
# D401: First line should be in imperative mood
# E501: https://www.flake8rules.com/rules/E501.html (Line too long)
# E203: https://www.flake8rules.com/rules/E203.html (Whitespace)
# W503: https://www.flake8rules.com/rules/W503.html (Line break)
# D202: blank lines
# B014: redundant exception

[isort]
# for black compatibility
multi_line_output=3
include_trailing_comma=True
force_grid_wrap=0
use_parentheses=True
ensure_newline_before_comments = True
line_length=88
# custom configurations
order_by_type=False
case_sensitive=True
lines_after_imports=2
skip=
skip_glob =
known_first_party=autonomy
known_packages=packages
known_local_folder=tests
sections=FUTURE,STDLIB,THIRDPARTY,FIRSTPARTY,PACKAGES,LOCALFOLDER

[mypy]
python_version = 3.10
strict_optional = True
exclude=(.*_pb2|.*custom_types)

[mypy-aea.*]
ignore_missing_imports = True

[mypy-packages.open_aea.*]
ignore_errors=True

[mypy-packages.fetchai.*]
ignore_errors=True

[mypy-packages.valory.*]
ignore_errors=True

[mypy-packages.valory.connections.*]
ignore_errors=True

[mypy-packages.valory.contracts.gnosis_safe.*]
ignore_errors=True

[mypy-packages.valory.contracts.gnosis_safe_proxy_factory.*]
ignore_errors=True

[mypy-packages.valory.contracts.multisend.*]
ignore_errors=True

[mypy-packages.valory.contracts.service_registry.*]
ignore_errors=True

[mypy-packages.valory.protocols.*]
ignore_errors=True

[mypy-packages.valory.skills.abstract_abci.*]
ignore_errors=True

[mypy-packages.valory.skills.abstract_round_abci.*]
ignore_errors=True

[mypy-packages.valory.skills.registration_abci.*]
ignore_errors=True

[mypy-requests]
ignore_missing_imports=True

[mypy-yaml]
ignore_missing_imports=True

[mypy-aea_test_autonomy.*]
ignore_missing_imports = True

[mypy-_pytest.*]
ignore_missing_imports = True

[mypy-aea_ledger_ethereum.*]
ignore_missing_imports=True

[mypy-ipfshttpclient.*]
ignore_missing_imports = True

[mypy-pytest]
ignore_missing_imports = True

[mypy-hypothesis.*]
ignore_missing_imports = True

[mypy-docker.*]
ignore_missing_imports = True

[mypy-certifi.*]
ignore_missing_imports = True

[mypy-pandas.*]
ignore_missing_imports = True

[mypy-aea_cli_ipfs.*]
ignore_missing_imports = True

[mypy-py_eth_sig_utils.*]
ignore_missing_imports = True

[mypy-click.*]
ignore_missing_imports=True

[mypy-autonomy.*]
ignore_missing_imports=True

[mypy-packages.dvilela.protocols.kv_store.kv_store_pb2.py]
ignore_errors=True

[darglint]
docstring_style=sphinx
strictness=short
ignore_regex=async_act
ignore=DAR401

[pytest]
log_cli = 1
log_cli_level = DEBUG
log_cli_format = %(asctime)s [%(levelname)8s] %(message)s (%(filename)s:%(lineno)s)
log_cli_date_format=%Y-%m-%d %H:%M:%S
asyncio_mode=strict

markers =
    integration: marks integration tests which require other network services
    e2e: marks end-to-end agent tests

filterwarnings = ignore::DeprecationWarning:aea.*:

; some useful links:
; - https://janelia-flyem.github.io/licenses.html
; - https://dwheeler.com/essays/floss-license-slide.html

; Authorized and unauthorized licenses in LOWER CASE
[Licenses]
authorized_licenses:
    ; aliases for MIT License
    MIT
    MIT license
    MIT License
    https://opensource.org/licenses/MIT
    License :: OSI Approved :: MIT

    ; aliases for BSD License (and variants)
    BSD
    BSD license
    new BSD
    (new) BSD
    new BDS license
    simplified BSD
    3-Clause BSD
    BSD-3-Clause
    BSD 3-Clause
    BSD-2-Clause
    BSD-like
    BSD-2-Clause or Apache-2.0
    BSD, Public Domain

        ; Apache
        Apache Software

    ; aliases for Apache License version 2.0
    Apache 2.0
    Apache-2.0
    Apache License 2.0
    Apache License, Version 2.0
    Apache Software License
    Apache License Version 2.0
    Apache2
    ASL 2
;   some packages use 'Apache Software' as license string,
;   which is ambiguous. However, 'Apache Software'
;   will likely match with 'Apache 2.0'
    Apache Software
    BSD, Public Domain, Apache
    http://www.apache.org/licenses/LICENSE-2.0

;   PSF (BSD-style)
    Python Software Foundation
    PSF

    ; other permissive licenses
    Historical Permission Notice and Disclaimer (HPND)
    HPND
    ISC
    BSD or Apache License, Version 2.0
    Modified BSD
    Expat
        Public Domain

;   aliases for MPL 2.0
    MPL-2.0
    MPL 2.0
    Mozilla Public License 2.0 (MPL 2.0)
    
    ISC
    ISC License (ISCL)
    CMU License (MIT-CMU)

unauthorized_licenses:
;    Section 8 of https://www.mozilla.org/en-US/MPL/2.0/Revision-FAQ/
    MPL 1.1
    MPL-1.1

;   http://www.gnu.org/licenses/license-list.en.html#apache2
    GPLv2
    GPLv2+
    GNU General Public License v2 or later (GPLv2+)

;   LGPL
    LGPL
    GNU Library or Lesser General Public License (LGPL)

;   LGPLv2.1
    LGPLv2.1
    LGPLv2.1+
        GNU Lesser General Public License v2 or later (LGPLv2+)

;   LGPLv3
    GNU Lesser General Public License v3 (LGPLv3)
    LGPLv3

;   GPL v3
    GPL v3
    GPLv3+
        GNU General Public License v3 (GPLv3)

[Authorized Packages]
gym: >=0.15
;filelock is public domain
filelock: >=3.0.12
fetchai-ledger-api: >=0.0.1
chardet: >=3.0.4
certifi: >=2019.11.28
;TODO: the following are conflicting packages that need to be sorted
; sub-dep of open-aea-ledger-ethereum-hwi
hidapi: >=0.13.1
; shows in pip freeze but not referenced on code
paramiko: >=3.1.0
; sub-dep of docker-compose
websocket-client: >=0.59.0
pathable: ==0.4.3
aiohappyeyeballs: >=2.3.4
; false positive
pyinstaller: ==6.8.0
pyinstaller-hooks-contrib: >=2024.6
pyfolio: >=0.9.2
attrs: >=17.3.0<|MERGE_RESOLUTION|>--- conflicted
+++ resolved
@@ -65,19 +65,13 @@
     openai==1.55.3
     packaging
     pandas>=2.2.3
-<<<<<<< HEAD
     peewee==3.17.5
-=======
->>>>>>> 86ef0ad4
     protobuf<4.25.0,>=4.21.6
     pycoingecko==3.2.0
     pycryptodome==3.18.0
     pyfolio==0.9.2
-<<<<<<< HEAD
     peewee==3.17.5
     openai==1.55.3
-=======
->>>>>>> 86ef0ad4
     pyinstaller==6.8.0
     pytest-asyncio
     pyyaml<=6.0.1,>=3.10
