--- conflicted
+++ resolved
@@ -61,11 +61,8 @@
     requests<2.31.2,>=2.28.1
     web3<7,>=6.0.0
     werkzeug
-<<<<<<< HEAD
     pyyaml<=6.0.1,>=3.10
-=======
     pyinstaller==6.8.0
->>>>>>> 1ff5cab5
 ; end-extra
 
 [testenv]
