--- conflicted
+++ resolved
@@ -38,7 +38,6 @@
     pytest==7.2.1
     openapi-core==0.15.0
     openapi-spec-validator<0.5.0,>=0.4.0
-<<<<<<< HEAD
     pyalgotrade==0.20
     pydantic==2.9.2
     pandas>=1.3.0
@@ -51,12 +50,9 @@
     pyyaml<=6.0.1,>=3.10
     dateparser>=1.1.1
     numpy==1.26.1
-
-=======
     requests<2.31.2,>=2.28.1
     pycoingecko==3.2.0
     pyfolio==0.9.2
->>>>>>> 9a08cced
 
 [extra-deps]
 deps = 
@@ -69,12 +65,8 @@
     eth_abi==4.0.0
     eth_typing
     eth_utils
-<<<<<<< HEAD
     hexbytes==0.3.1
-=======
     gql==3.5.0
-    hexbytes
->>>>>>> 9a08cced
     ipfshttpclient==0.8.0a2
     isort==5.13.2
     multidict
@@ -82,13 +74,10 @@
     packaging
     pandas>=2.2.3
     protobuf<4.25.0,>=4.21.6
-<<<<<<< HEAD
     py-eth-sig-utils
     py-multibase==1.0.3
     py-multicodec==0.2.1
-=======
     pycoingecko==3.2.0
->>>>>>> 9a08cced
     pycryptodome==3.18.0
     pyfolio==0.9.2
     pyinstaller==6.8.0
@@ -620,7 +609,6 @@
 ; false positive
 pyinstaller: ==6.8.0
 pyinstaller-hooks-contrib: >=2024.6
-<<<<<<< HEAD
 
 pillow: >=6
 PyAlgoTrade: ==0.20
@@ -632,7 +620,5 @@
 based58: >=0.1.1,<0.2.0
 jsonalias: ==0.1.1
 jsonrpcclient: ==4.0.3
-=======
 pyfolio: >=0.9.2
-attrs: >=17.3.0
->>>>>>> 9a08cced
+attrs: >=17.3.0